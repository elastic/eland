#  Licensed to Elasticsearch B.V. under one or more contributor
#  license agreements. See the NOTICE file distributed with
#  this work for additional information regarding copyright
#  ownership. Elasticsearch B.V. licenses this file to you under
#  the Apache License, Version 2.0 (the "License"); you may
#  not use this file except in compliance with the License.
#  You may obtain a copy of the License at
#
# 	http://www.apache.org/licenses/LICENSE-2.0
#
#  Unless required by applicable law or agreed to in writing,
#  software distributed under the License is distributed on an
#  "AS IS" BASIS, WITHOUT WARRANTIES OR CONDITIONS OF ANY
#  KIND, either express or implied.  See the License for the
#  specific language governing permissions and limitations
#  under the License.

import os
import subprocess
from pathlib import Path

import nox

BASE_DIR = Path(__file__).parent
SOURCE_FILES = (
    "setup.py",
    "noxfile.py",
    "eland/",
    "docs/",
    "utils/",
)

# Whenever type-hints are completed on a file it should
# be added here so that this file will continue to be checked
# by mypy. Errors from other files are ignored.
TYPED_FILES = (
    "eland/actions.py",
    "eland/arithmetics.py",
    "eland/common.py",
    "eland/etl.py",
    "eland/filter.py",
    "eland/index.py",
    "eland/query.py",
    "eland/tasks.py",
    "eland/utils.py",
    "eland/groupby.py",
    "eland/ml/__init__.py",
    "eland/ml/_model_serializer.py",
    "eland/ml/ml_model.py",
    "eland/ml/transformers/__init__.py",
    "eland/ml/transformers/base.py",
    "eland/ml/transformers/lightgbm.py",
    "eland/ml/transformers/sklearn.py",
    "eland/ml/transformers/xgboost.py",
)


@nox.session(reuse_venv=True)
def format(session):
    session.install("black", "isort")
    session.run("python", "utils/license-headers.py", "fix", *SOURCE_FILES)
    session.run("black", "--target-version=py36", *SOURCE_FILES)
    session.run("isort", *SOURCE_FILES)
    lint(session)


@nox.session(reuse_venv=True)
def lint(session):
    session.install("black", "flake8", "mypy", "isort")
    session.install("--pre", "elasticsearch")
    session.run("python", "utils/license-headers.py", "check", *SOURCE_FILES)
    session.run("black", "--check", "--target-version=py36", *SOURCE_FILES)
    session.run("isort", "--check", *SOURCE_FILES)
    session.run("flake8", "--ignore=E501,W503,E402,E712,E203", *SOURCE_FILES)

    # TODO: When all files are typed we can change this to .run("mypy", "--strict", "eland/")
    session.log("mypy --strict eland/")
    for typed_file in TYPED_FILES:
        if not os.path.isfile(typed_file):
            session.error(f"The file {typed_file!r} couldn't be found")
        popen = subprocess.Popen(
            f"mypy --strict {typed_file}",
            env=session.env,
            shell=True,
            stdout=subprocess.PIPE,
            stderr=subprocess.STDOUT,
        )
        popen.wait()
        errors = []
        for line in popen.stdout.read().decode().split("\n"):
            filepath = line.partition(":")[0]
            if filepath in TYPED_FILES:
                errors.append(line)
        if errors:
            session.error("\n" + "\n".join(sorted(set(errors))))


@nox.session(python=["3.6", "3.7", "3.8"])
def test(session):
    session.install("-r", "requirements-dev.txt")
    session.run("python", "-m", "eland.tests.setup_tests")
    session.run("pytest", "--doctest-modules", *(session.posargs or ("eland/",)))

    session.run(
        "python",
        "-m",
        "pip",
        "uninstall",
        "--yes",
        "scikit-learn",
        "xgboost",
        "lightgbm",
    )
    session.run("pytest", "eland/tests/ml/")


@nox.session(reuse_venv=True)
def docs(session):
    # Run this so users get an error if they don't have Pandoc installed.
    session.run("pandoc", "--version", external=True)

    session.install("-r", "docs/requirements-docs.txt")
    session.install(".")

    # See if we have an Elasticsearch cluster active
    # to rebuild the Jupyter notebooks with.
    try:
        import elasticsearch
<<<<<<< HEAD
=======

>>>>>>> e17b4e03
        es = elasticsearch.Elasticsearch("localhost:9200")
        es.info()
        if not es.indices.exists("flights"):
            session.run("python", "-m", "eland.tests.setup_tests")
        es_active = True
    except Exception:
        es_active = False

    # Rebuild all the example notebooks inplace
    if es_active:
        session.install("jupyter-client", "ipykernel")
        for filename in os.listdir(BASE_DIR / "docs/source/examples"):
            if (
                filename.endswith(".ipynb")
                and filename != "introduction_to_eland_webinar.ipynb"
            ):
                session.run(
                    "jupyter",
                    "nbconvert",
                    "--to",
                    "notebook",
                    "--inplace",
                    "--execute",
                    str(BASE_DIR / "docs/source/examples" / filename),
                )

    session.cd("docs")
    session.run("make", "clean", external=True)
    session.run("make", "html", external=True)<|MERGE_RESOLUTION|>--- conflicted
+++ resolved
@@ -126,10 +126,7 @@
     # to rebuild the Jupyter notebooks with.
     try:
         import elasticsearch
-<<<<<<< HEAD
-=======
 
->>>>>>> e17b4e03
         es = elasticsearch.Elasticsearch("localhost:9200")
         es.info()
         if not es.indices.exists("flights"):
