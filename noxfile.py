--- conflicted
+++ resolved
@@ -71,12 +71,8 @@
     # Install numpy to use its mypy plugin
     # https://numpy.org/devdocs/reference/typing.html#mypy-plugin
     session.install("black", "flake8", "mypy", "isort", "numpy")
-<<<<<<< HEAD
-    session.install("--pre", "elasticsearch>=8.3,<9")
+    session.install(".")
     session.install("git+https://github.com/elastic/detection-rules")
-=======
-    session.install(".")
->>>>>>> 116416b3
     session.run("python", "utils/license-headers.py", "check", *SOURCE_FILES)
     session.run("black", "--check", "--target-version=py38", *SOURCE_FILES)
     session.run("isort", "--check", "--profile=black", *SOURCE_FILES)
