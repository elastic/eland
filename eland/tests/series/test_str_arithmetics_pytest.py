# File called _pytest for PyCharm compatability
import pytest
import numpy as np

from eland.tests.common import TestData, assert_pandas_eland_series_equal


class TestSeriesArithmetics(TestData):

    def test_invalid_add_num(self):
        with pytest.raises(TypeError):
            assert 2 + self.ed_ecommerce()['currency']

        with pytest.raises(TypeError):
            assert self.ed_ecommerce()['currency'] + 2

        with pytest.raises(TypeError):
            assert self.ed_ecommerce()['currency'] + self.ed_ecommerce()['total_quantity']

        with pytest.raises(TypeError):
            assert self.ed_ecommerce()['total_quantity'] + self.ed_ecommerce()['currency']

    def test_ser_add_ser(self):
        edadd = self.ed_ecommerce()['customer_first_name'] + self.ed_ecommerce()['customer_last_name']
        pdadd = self.pd_ecommerce()['customer_first_name'] + self.pd_ecommerce()['customer_last_name']

        assert_pandas_eland_series_equal(pdadd, edadd)

    def test_ser_add_str(self):
        edadd = self.ed_ecommerce()['customer_first_name'] + " is the first name."
        pdadd = self.pd_ecommerce()['customer_first_name'] + " is the first name."

        assert_pandas_eland_series_equal(pdadd, edadd)

    def test_str_add_ser(self):
        edadd = "The last name is: " + self.ed_ecommerce()['customer_last_name']
        pdadd = "The last name is: " + self.pd_ecommerce()['customer_last_name']

        assert_pandas_eland_series_equal(pdadd, edadd)

<<<<<<< HEAD
    def test_bad_str_add_ser(self):
        # TODO encode special characters better
        #      Elasticsearch accepts this, but it will cause problems
        edadd = " *" + self.ed_ecommerce()['customer_last_name']
        pdadd = " *" + self.pd_ecommerce()['customer_last_name']

        assert_pandas_eland_series_equal(pdadd, edadd)


    def test_ser_add_str_add_ser(self):
        pdadd = self.pd_ecommerce()['customer_first_name'] + self.pd_ecommerce()['customer_last_name']
        print(pdadd.name)
        edadd = self.ed_ecommerce()['customer_first_name'] + self.ed_ecommerce()['customer_last_name']
        print(edadd.name)

        print(edadd.info_es())

        assert_pandas_eland_series_equal(pdadd, edadd)
=======
    def test_non_aggregatable_add_str(self):
        with pytest.raises(ValueError):
            assert self.ed_ecommerce()['customer_gender'] + "is the gender"

    def teststr_add_non_aggregatable(self):
        with pytest.raises(ValueError):
            assert "The gender is: " + self.ed_ecommerce()['customer_gender']

    def test_non_aggregatable_add_aggregatable(self):
        with pytest.raises(ValueError):
            assert self.ed_ecommerce()['customer_gender'] + self.ed_ecommerce()['customer_first_name']

    def test_aggregatable_add_non_aggregatable(self):
            with pytest.raises(ValueError):
                assert self.ed_ecommerce()['customer_first_name'] + self.ed_ecommerce()['customer_gender']
>>>>>>> f263e21b
<|MERGE_RESOLUTION|>--- conflicted
+++ resolved
@@ -38,7 +38,6 @@
 
         assert_pandas_eland_series_equal(pdadd, edadd)
 
-<<<<<<< HEAD
     def test_bad_str_add_ser(self):
         # TODO encode special characters better
         #      Elasticsearch accepts this, but it will cause problems
@@ -57,7 +56,7 @@
         print(edadd.info_es())
 
         assert_pandas_eland_series_equal(pdadd, edadd)
-=======
+
     def test_non_aggregatable_add_str(self):
         with pytest.raises(ValueError):
             assert self.ed_ecommerce()['customer_gender'] + "is the gender"
@@ -72,5 +71,4 @@
 
     def test_aggregatable_add_non_aggregatable(self):
             with pytest.raises(ValueError):
-                assert self.ed_ecommerce()['customer_first_name'] + self.ed_ecommerce()['customer_gender']
->>>>>>> f263e21b
+                assert self.ed_ecommerce()['customer_first_name'] + self.ed_ecommerce()['customer_gender']