--- conflicted
+++ resolved
@@ -47,7 +47,6 @@
             assert ed_s.value_counts(es_size=-9)
 
     def test_value_counts_non_aggregatable(self):
-<<<<<<< HEAD
         ed_s = self.ed_ecommerce()['customer_first_name']
         pd_s = self.pd_ecommerce()['customer_first_name']
 
@@ -55,8 +54,7 @@
         ed_vc = ed_s.value_counts(es_size=20).sort_index()
 
         assert_series_equal(pd_vc, ed_vc)
-=======
+
         ed_s = self.ed_ecommerce()['customer_gender']
         with pytest.raises(ValueError):
-            assert ed_s.value_counts()
->>>>>>> f263e21b
+            assert ed_s.value_counts()