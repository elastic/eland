#  Copyright 2019 Elasticsearch BV
#
#      Licensed under the Apache License, Version 2.0 (the "License");
#      you may not use this file except in compliance with the License.
#      You may obtain a copy of the License at
#
#          http://www.apache.org/licenses/LICENSE-2.0
#
#      Unless required by applicable law or agreed to in writing, software
#      distributed under the License is distributed on an "AS IS" BASIS,
#      WITHOUT WARRANTIES OR CONDITIONS OF ANY KIND, either express or implied.
#      See the License for the specific language governing permissions and
#      limitations under the License.

# File called _pytest for PyCharm compatability

import numpy as np
import pandas as pd
from pandas.util.testing import assert_almost_equal

from eland.tests.common import TestData


class TestDataFrameHist(TestData):

    def test_flights_hist(self):
        pd_flights = self.pd_flights()
        ed_flights = self.ed_flights()

        num_bins = 10

        # pandas data
        pd_distancekilometers = np.histogram(pd_flights['DistanceKilometers'], num_bins)
        pd_flightdelaymin = np.histogram(pd_flights['FlightDelayMin'], num_bins)

        pd_bins = pd.DataFrame(
            {'DistanceKilometers': pd_distancekilometers[1], 'FlightDelayMin': pd_flightdelaymin[1]})
        pd_weights = pd.DataFrame(
            {'DistanceKilometers': pd_distancekilometers[0], 'FlightDelayMin': pd_flightdelaymin[0]})

        t = ed_flights[['DistanceKilometers', 'FlightDelayMin']]
        print(t.columns)

<<<<<<< HEAD
        ed_bins, ed_weights = ed_flights[['DistanceKilometers', 'FlightDelayMin']]._hist(num_bins=num_bins)

        # Numbers are slightly different
        assert_almost_equal(pd_bins, ed_bins)
        assert_almost_equal(pd_weights, ed_weights)

    def test_flights_filtered_hist(self):
        pd_flights = self.pd_flights()
        ed_flights = self.ed_flights()

        pd_flights = pd_flights[pd_flights.FlightDelayMin > 0]
        ed_flights = ed_flights[ed_flights.FlightDelayMin > 0]

        num_bins = 10

        # pandas data
        pd_distancekilometers = np.histogram(pd_flights['DistanceKilometers'], num_bins)
        pd_flightdelaymin = np.histogram(pd_flights['FlightDelayMin'], num_bins)

        pd_bins = pd.DataFrame(
            {'DistanceKilometers': pd_distancekilometers[1], 'FlightDelayMin': pd_flightdelaymin[1]})
        pd_weights = pd.DataFrame(
            {'DistanceKilometers': pd_distancekilometers[0], 'FlightDelayMin': pd_flightdelaymin[0]})

        t = ed_flights[['DistanceKilometers', 'FlightDelayMin']]
        print(t.columns)

=======
>>>>>>> 903fbf03
        ed_bins, ed_weights = ed_flights[['DistanceKilometers', 'FlightDelayMin']]._hist(num_bins=num_bins)

        # Numbers are slightly different
        assert_almost_equal(pd_bins, ed_bins)
        assert_almost_equal(pd_weights, ed_weights)<|MERGE_RESOLUTION|>--- conflicted
+++ resolved
@@ -41,7 +41,6 @@
         t = ed_flights[['DistanceKilometers', 'FlightDelayMin']]
         print(t.columns)
 
-<<<<<<< HEAD
         ed_bins, ed_weights = ed_flights[['DistanceKilometers', 'FlightDelayMin']]._hist(num_bins=num_bins)
 
         # Numbers are slightly different
@@ -67,10 +66,7 @@
             {'DistanceKilometers': pd_distancekilometers[0], 'FlightDelayMin': pd_flightdelaymin[0]})
 
         t = ed_flights[['DistanceKilometers', 'FlightDelayMin']]
-        print(t.columns)
 
-=======
->>>>>>> 903fbf03
         ed_bins, ed_weights = ed_flights[['DistanceKilometers', 'FlightDelayMin']]._hist(num_bins=num_bins)
 
         # Numbers are slightly different
