#  Licensed to Elasticsearch B.V. under one or more contributor
#  license agreements. See the NOTICE file distributed with
#  this work for additional information regarding copyright
#  ownership. Elasticsearch B.V. licenses this file to you under
#  the Apache License, Version 2.0 (the "License"); you may
#  not use this file except in compliance with the License.
#  You may obtain a copy of the License at
#
# 	http://www.apache.org/licenses/LICENSE-2.0
#
#  Unless required by applicable law or agreed to in writing,
#  software distributed under the License is distributed on an
#  "AS IS" BASIS, WITHOUT WARRANTIES OR CONDITIONS OF ANY
#  KIND, either express or implied.  See the License for the
#  specific language governing permissions and limitations
#  under the License.

import copy
import warnings
from collections import defaultdict
from datetime import datetime
from typing import (
    TYPE_CHECKING,
    Any,
    Dict,
    Generator,
    List,
    Optional,
    Sequence,
    TextIO,
    Tuple,
    Union,
)

import numpy as np
import pandas as pd  # type: ignore

from eland.actions import PostProcessingAction
from eland.common import (
    DEFAULT_PAGINATION_SIZE,
    DEFAULT_PIT_KEEP_ALIVE,
    DEFAULT_PROGRESS_REPORTING_NUM_ROWS,
    DEFAULT_SEARCH_SIZE,
    SortOrder,
    build_pd_series,
    elasticsearch_date_to_pandas_date,
)
from eland.index import Index
from eland.query import Query
from eland.tasks import (
    RESOLVED_TASK_TYPE,
    ArithmeticOpFieldsTask,
    BooleanFilterTask,
    HeadTask,
    QueryIdsTask,
    QueryTermsTask,
    SampleTask,
    SizeTask,
    TailTask,
)

if TYPE_CHECKING:
    from numpy.typing import DTypeLike

    from eland.arithmetics import ArithmeticSeries
    from eland.field_mappings import Field
    from eland.filter import BooleanFilter
    from eland.query_compiler import QueryCompiler
    from eland.tasks import Task


class QueryParams:
    def __init__(self) -> None:
        self.query: Query = Query()
        self.sort_field: Optional[str] = None
        self.sort_order: Optional[SortOrder] = None
        self.size: Optional[int] = None
        self.fields: Optional[List[str]] = None
        self.script_fields: Optional[Dict[str, Dict[str, Any]]] = None


class Operations:
    """
    A collector of the queries and selectors we apply to queries to return the appropriate results.

    For example,
        - a list of the field_names in the DataFrame (a subset of field_names in the index)
        - a size limit on the results (e.g. for head(n=5))
        - a query to filter the results (e.g. df.A > 10)

    This is maintained as a 'task graph' (inspired by dask)
    (see https://docs.dask.org/en/latest/spec.html)
    """

    def __init__(
        self,
        tasks: Optional[List["Task"]] = None,
        arithmetic_op_fields_task: Optional["ArithmeticOpFieldsTask"] = None,
    ) -> None:
        self._tasks: List["Task"]
        if tasks is None:
            self._tasks = []
        else:
            self._tasks = tasks
        self._arithmetic_op_fields_task = arithmetic_op_fields_task

    def __constructor__(
        self,
        *args: Any,
        **kwargs: Any,
    ) -> "Operations":
        return type(self)(*args, **kwargs)

    def copy(self) -> "Operations":
        return self.__constructor__(
            tasks=copy.deepcopy(self._tasks),
            arithmetic_op_fields_task=copy.deepcopy(self._arithmetic_op_fields_task),
        )

    def head(self, index: "Index", n: int) -> None:
        # Add a task that is an ascending sort with size=n
        task = HeadTask(index, n)
        self._tasks.append(task)

    def tail(self, index: "Index", n: int) -> None:
        # Add a task that is descending sort with size=n
        task = TailTask(index, n)
        self._tasks.append(task)

    def sample(self, index: "Index", n: int, random_state: int) -> None:
        task = SampleTask(index, n, random_state)
        self._tasks.append(task)

    def arithmetic_op_fields(
        self, display_name: str, arithmetic_series: "ArithmeticSeries"
    ) -> None:
        if self._arithmetic_op_fields_task is None:
            self._arithmetic_op_fields_task = ArithmeticOpFieldsTask(
                display_name, arithmetic_series
            )
        else:
            self._arithmetic_op_fields_task.update(display_name, arithmetic_series)

    def get_arithmetic_op_fields(self) -> Optional[ArithmeticOpFieldsTask]:
        # get an ArithmeticOpFieldsTask if it exists
        return self._arithmetic_op_fields_task

    def __repr__(self) -> str:
        return repr(self._tasks)

    def count(self, query_compiler: "QueryCompiler") -> pd.Series:
        query_params, post_processing = self._resolve_tasks(query_compiler)

        # Elasticsearch _count is very efficient and so used to return results here. This means that
        # data frames that have restricted size or sort params will not return valid results
        # (_count doesn't support size).
        # Longer term we may fall back to pandas, but this may result in loading all index into memory.
        if self._size(query_params, post_processing) is not None:
            raise NotImplementedError(
                f"Requesting count with additional query and processing parameters "
                f"not supported {query_params} {post_processing}"
            )

        # Only return requested field_names
        fields = query_compiler.get_field_names(include_scripted_fields=False)

        counts = {}
        for field in fields:
            body = Query(query_params.query)
            body.exists(field, must=True)

            field_exists_count = query_compiler._client.count(
                index=query_compiler._index_pattern, **body.to_count_body()
            )["count"]
            counts[field] = field_exists_count

        return build_pd_series(data=counts, index=fields)

    def _metric_agg_series(
        self,
        query_compiler: "QueryCompiler",
        agg: List["str"],
        numeric_only: Optional[bool] = None,
    ) -> pd.Series:
        results = self._metric_aggs(query_compiler, agg, numeric_only=numeric_only)
        if numeric_only:
            return build_pd_series(results, index=results.keys(), dtype=np.float64)
        else:
            # If all results are float convert into float64
            if all(isinstance(i, float) for i in results.values()):
                dtype: "DTypeLike" = np.float64
            # If all results are int convert into int64
            elif all(isinstance(i, int) for i in results.values()):
                dtype = np.int64
            # If single result is present consider that datatype instead of object
            elif len(results) <= 1:
                dtype = None
            else:
                dtype = "object"
            return build_pd_series(results, index=results.keys(), dtype=dtype)

    def value_counts(self, query_compiler: "QueryCompiler", es_size: int) -> pd.Series:
        return self._terms_aggs(query_compiler, "terms", es_size)

    def hist(
        self, query_compiler: "QueryCompiler", bins: int
    ) -> Tuple[pd.DataFrame, pd.DataFrame]:
        return self._hist_aggs(query_compiler, bins)

    def idx(
        self, query_compiler: "QueryCompiler", axis: int, sort_order: str
    ) -> pd.Series:
        if axis == 1:
            # Fetch idx on Columns
            raise NotImplementedError(
                "This feature is not implemented yet for 'axis = 1'"
            )

        # Fetch idx on Index
        query_params, post_processing = self._resolve_tasks(query_compiler)

        fields = query_compiler._mappings.all_source_fields()

        # Consider only Numeric fields
        fields = [field for field in fields if (field.is_numeric)]

        body = Query(query_params.query)

        for field in fields:
            body.top_hits_agg(
                name=f"top_hits_{field.es_field_name}",
                source_columns=[field.es_field_name],
                sort_order=sort_order,
                size=1,
            )

        # Fetch Response
        response = query_compiler._client.search(
            index=query_compiler._index_pattern, size=0, **body.to_search_body()
        )
        response = response["aggregations"]

        results = {}
        for field in fields:
            res = response[f"top_hits_{field.es_field_name}"]["hits"]

            if not res["total"]["value"] > 0:
                raise ValueError("Empty Index with no rows")

            if not res["hits"][0]["_source"]:
                # This means there are NaN Values, we skip them
                # Implement this when skipna is implemented
                continue
            else:
                results[field.es_field_name] = res["hits"][0]["_id"]

        return pd.Series(results)

    def aggs(
        self,
        query_compiler: "QueryCompiler",
        pd_aggs: List[str],
        numeric_only: Optional[bool] = None,
    ) -> pd.DataFrame:
        results = self._metric_aggs(
            query_compiler, pd_aggs, numeric_only=numeric_only, is_dataframe_agg=True
        )
        return pd.DataFrame(
            results, index=pd_aggs, dtype=(np.float64 if numeric_only else None)
        )

    def mode(
        self,
        query_compiler: "QueryCompiler",
        pd_aggs: List[str],
        is_dataframe: bool,
        es_size: int,
        numeric_only: bool = False,
        dropna: bool = True,
    ) -> Union[pd.DataFrame, pd.Series]:
        results = self._metric_aggs(
            query_compiler,
            pd_aggs=pd_aggs,
            numeric_only=numeric_only,
            dropna=dropna,
            es_mode_size=es_size,
        )

        pd_dict: Dict[str, Any] = {}
        row_diff: Optional[int] = None

        if is_dataframe:
            # If multiple values of mode is returned for a particular column
            # find the maximum length and use that to fill dataframe with NaN/NaT
            rows_len = max(len(value) for value in results.values())
            for key, values in results.items():
                row_diff = rows_len - len(values)
                # Convert np.ndarray to list
                values = list(values)
                if row_diff:
                    if isinstance(values[0], pd.Timestamp):
                        values.extend([pd.NaT] * row_diff)
                    else:
                        values.extend([np.NaN] * row_diff)
                pd_dict[key] = values

            return pd.DataFrame(pd_dict)
        else:
            return pd.DataFrame(results.values()).iloc[0].rename()

    def _metric_aggs(
        self,
        query_compiler: "QueryCompiler",
        pd_aggs: List[str],
        numeric_only: Optional[bool] = None,
        is_dataframe_agg: bool = False,
        es_mode_size: Optional[int] = None,
        dropna: bool = True,
        percentiles: Optional[List[float]] = None,
    ) -> Dict[str, Any]:
        """
        Used to calculate metric aggregations
        https://www.elastic.co/guide/en/elasticsearch/reference/current/search-aggregations-metrics.html

        Parameters
        ----------
        query_compiler:
            Query Compiler object
        pd_aggs:
            aggregations that are to be performed on dataframe or series
        numeric_only:
            return either all numeric values or NaN/NaT
        is_dataframe_agg:
            know if this method is called from single-agg or aggreagation method
        es_mode_size:
            number of rows to return when multiple mode values are present.
        dropna:
            drop NaN/NaT for a dataframe
        percentiles:
            List of percentiles when 'quantile' agg is called. Otherwise it is None

        Returns
        -------
            A dictionary which contains all aggregations calculated.
        """
        query_params, post_processing = self._resolve_tasks(query_compiler)

        size = self._size(query_params, post_processing)
        if size is not None:
            raise NotImplementedError(
                f"Can not count field matches if size is set {size}"
            )

        fields = query_compiler._mappings.all_source_fields()
        if numeric_only:
            # Consider if field is Int/Float/Bool
            fields = [field for field in fields if (field.is_numeric or field.is_bool)]

        body = Query(query_params.query)

        # Convert pandas aggs to ES equivalent
        es_aggs = self._map_pd_aggs_to_es_aggs(pd_aggs, percentiles)

        for field in fields:
            for es_agg in es_aggs:
                # NaN/NaT fields are ignored
                if not field.is_es_agg_compatible(es_agg):
                    continue

                # If we have multiple 'extended_stats' etc. here we simply NOOP on 2nd call
                if isinstance(es_agg, tuple):
                    if es_agg[0] == "percentiles":
                        body.percentile_agg(
                            name=f"{es_agg[0]}_{field.es_field_name}",
                            field=field.es_field_name,
                            percents=es_agg[1],
                        )
                    else:
                        body.metric_aggs(
                            name=f"{es_agg[0]}_{field.es_field_name}",
                            func=es_agg[0],
                            field=field.aggregatable_es_field_name,
                        )
                elif es_agg == "mode":
                    # TODO for dropna=False, Check If field is timestamp or boolean or numeric,
                    # then use missing parameter for terms aggregation.
                    body.terms_aggs(
                        name=f"{es_agg}_{field.es_field_name}",
                        func="terms",
                        field=field.aggregatable_es_field_name,
                        es_size=es_mode_size,
                    )

                else:
                    body.metric_aggs(
                        name=f"{es_agg}_{field.es_field_name}",
                        func=es_agg,
                        field=field.aggregatable_es_field_name,
                    )

        response = query_compiler._client.search(
            index=query_compiler._index_pattern, size=0, **body.to_search_body()
        )

        """
        Results are like (for 'sum', 'min')

             AvgTicketPrice  DistanceKilometers  DistanceMiles  FlightDelayMin
        sum    8.204365e+06        9.261629e+07   5.754909e+07          618150
        min    1.000205e+02        0.000000e+00   0.000000e+00               0
        """

        return self._unpack_metric_aggs(
            fields=fields,
            es_aggs=es_aggs,
            pd_aggs=pd_aggs,
            response=response,
            numeric_only=numeric_only,
            is_dataframe_agg=is_dataframe_agg,
            percentiles=percentiles,
        )

    def _terms_aggs(
        self, query_compiler: "QueryCompiler", func: str, es_size: int
    ) -> pd.Series:
        """
        Parameters
        ----------
        es_size: int, default None
            Parameter used by Series.value_counts()

        Returns
        -------
        pandas.Series
            Series containing results of `func` applied to the field_name(s)
        """
        query_params, post_processing = self._resolve_tasks(query_compiler)

        size = self._size(query_params, post_processing)
        if size is not None:
            raise NotImplementedError(
                f"Can not count field matches if size is set {size}"
            )

        # Get just aggregatable field_names
        aggregatable_field_names = query_compiler._mappings.aggregatable_field_names()

        body = Query(query_params.query)

        for field in aggregatable_field_names.keys():
            body.terms_aggs(field, func, field, es_size=es_size)

        response = query_compiler._client.search(
            index=query_compiler._index_pattern, size=0, body=body.to_search_body()
        )

        results = {}

        for key in aggregatable_field_names.keys():
            # key is aggregatable field, value is label
            # e.g. key=category.keyword, value=category
            for bucket in response["aggregations"][key]["buckets"]:
                results[bucket["key"]] = bucket["doc_count"]

        try:
            # get first value in dict (key is .keyword)
            name: Optional[str] = list(aggregatable_field_names.values())[0]
        except IndexError:
            name = None

        return build_pd_series(results, name=name)

    def _hist_aggs(
        self, query_compiler: "QueryCompiler", num_bins: int
    ) -> Tuple[pd.DataFrame, pd.DataFrame]:
        # Get histogram bins and weights for numeric field_names
        query_params, post_processing = self._resolve_tasks(query_compiler)

        size = self._size(query_params, post_processing)
        if size is not None:
            raise NotImplementedError(
                f"Can not count field matches if size is set {size}"
            )

        numeric_source_fields = query_compiler._mappings.numeric_source_fields()

        body = Query(query_params.query)

        results = self._metric_aggs(query_compiler, ["min", "max"], numeric_only=True)
        min_aggs = {}
        max_aggs = {}
        for field, (min_agg, max_agg) in results.items():
            min_aggs[field] = min_agg
            max_aggs[field] = max_agg

        for field in numeric_source_fields:
            body.hist_aggs(field, field, min_aggs[field], max_aggs[field], num_bins)

        response = query_compiler._client.search(
            index=query_compiler._index_pattern, size=0, body=body.to_search_body()
        )
        # results are like
        # "aggregations" : {
        #     "DistanceKilometers" : {
        #       "buckets" : [
        #         {
        #           "key" : 0.0,
        #           "doc_count" : 2956
        #         },
        #         {
        #           "key" : 1988.1482421875,
        #           "doc_count" : 768
        #         },
        #         ...

        bins: Dict[str, List[int]] = {}
        weights: Dict[str, List[int]] = {}

        # There is one more bin that weights
        # len(bins) = len(weights) + 1

        # bins = [  0.  36.  72. 108. 144. 180. 216. 252. 288. 324. 360.]
        # len(bins) == 11
        # weights = [10066.,   263.,   386.,   264.,   273.,   390.,   324.,   438.,   261.,   394.]
        # len(weights) == 10

        # ES returns
        # weights = [10066.,   263.,   386.,   264.,   273.,   390.,   324.,   438.,   261.,   252.,    142.]
        # So sum last 2 buckets
        for field in numeric_source_fields:
            # in case of series let plotting.ed_hist_series thrown an exception
            if not response.get("aggregations"):
                continue

            # in case of dataframe, throw warning that field is excluded
            if not response["aggregations"].get(field):
                warnings.warn(
                    f"{field} has no meaningful histogram interval and will be excluded. "
                    f"All values 0.",
                    UserWarning,
                )
                continue

            buckets = response["aggregations"][field]["buckets"]

            bins[field] = []
            weights[field] = []

            for bucket in buckets:
                bins[field].append(bucket["key"])

                if bucket == buckets[-1]:
                    weights[field][-1] += bucket["doc_count"]
                else:
                    weights[field].append(bucket["doc_count"])

        df_bins = pd.DataFrame(data=bins)
        df_weights = pd.DataFrame(data=weights)
        return df_bins, df_weights

    def _unpack_metric_aggs(
        self,
        fields: List["Field"],
        es_aggs: Union[List[str], List[Tuple[str, List[float]]]],
        pd_aggs: List[str],
        response: Dict[str, Any],
        numeric_only: Optional[bool],
        percentiles: Optional[Sequence[float]] = None,
        is_dataframe_agg: bool = False,
        is_groupby: bool = False,
    ) -> Dict[str, List[Any]]:
        """
        This method unpacks metric aggregations JSON response.
        This can be called either directly on an aggs query
        or on an individual bucket within a composite aggregation.

        Parameters
        ----------
        fields:
            a list of Field Mappings
        es_aggs:
            Eland Equivalent of aggs
        pd_aggs:
            a list of aggs
        response:
            a dict containing response from Elasticsearch
        numeric_only:
            return either numeric values or NaN/NaT
        is_dataframe_agg:
            - True then aggregation is called from dataframe
            - False then aggregation is called from series
        percentiles:
            List of percentiles when 'quantile' agg is called. Otherwise it is None

        Returns
        -------
            a dictionary on which agg caluculations are done.
        """
        results: Dict[str, Any] = {}
        percentile_values: List[float] = []
        agg_value: Any

        for field in fields:
            values = []
            for es_agg, pd_agg in zip(es_aggs, pd_aggs):
                # is_dataframe_agg is used to differentiate agg() and an aggregation called through .mean()
                # If the field and agg aren't compatible we add a NaN/NaT for agg
                # If the field and agg aren't compatible we don't add NaN/NaT for an aggregation called through .mean()
                if not field.is_es_agg_compatible(es_agg):
                    if is_dataframe_agg and not numeric_only:
                        values.append(field.nan_value)
                    elif not is_dataframe_agg and numeric_only is False:
                        values.append(field.nan_value)
                    # Explicit condition for mad to add NaN because it doesn't support bool
                    elif is_dataframe_agg and numeric_only:
                        if pd_agg == "mad":
                            values.append(field.nan_value)
                    continue

                if isinstance(es_agg, tuple):
                    agg_value = response["aggregations"][
                        f"{es_agg[0]}_{field.es_field_name}"
                    ]

                    # Pull multiple values from 'percentiles' result.
                    if es_agg[0] == "percentiles":
                        agg_value = agg_value["values"]  # Returns dictionary
                        if pd_agg == "median":
                            agg_value = agg_value["50.0"]
                        # Currently Pandas does the same
                        # If we call quantile it returns the same result as of median.
                        elif (
                            pd_agg == "quantile" and is_dataframe_agg and not is_groupby
                        ):
                            agg_value = agg_value["50.0"]
                        else:
                            # Maintain order of percentiles
                            if percentiles:
                                percentile_values = [
                                    agg_value[str(i)] for i in percentiles
                                ]

                    if not percentile_values and pd_agg not in ("quantile", "median"):
                        agg_value = agg_value[es_agg[1]]
                    # Need to convert 'Population' stddev and variance
                    # from Elasticsearch into 'Sample' stddev and variance
                    # which is what pandas uses.
                    if es_agg[1] in ("std_deviation", "variance"):
                        # Neither transformation works with count <=1
                        count = response["aggregations"][
                            f"{es_agg[0]}_{field.es_field_name}"
                        ]["count"]

                        # All of the below calculations result in NaN if count<=1
                        if count <= 1:
                            agg_value = np.NaN

                        elif es_agg[1] == "std_deviation":
                            agg_value *= count / (count - 1.0)

                        else:  # es_agg[1] == "variance"
                            # sample_std=\sqrt{\frac{1}{N-1}\sum_{i=1}^N(x_i-\bar{x})^2}
                            # population_std=\sqrt{\frac{1}{N}\sum_{i=1}^N(x_i-\bar{x})^2}
                            # sample_std=\sqrt{\frac{N}{N-1}population_std}
                            agg_value = np.sqrt(
                                (count / (count - 1.0)) * agg_value * agg_value
                            )
                elif es_agg == "mode":
                    # For terms aggregation buckets are returned
                    # agg_value will be of type list
                    agg_value = response["aggregations"][
                        f"{es_agg}_{field.es_field_name}"
                    ]["buckets"]
                else:
                    agg_value = response["aggregations"][
                        f"{es_agg}_{field.es_field_name}"
                    ]["value"]

                if isinstance(agg_value, list):
                    # include top-terms in the result.
                    if not agg_value:
                        # If the all the documents for a field are empty
                        agg_value = [field.nan_value]
                    else:
                        max_doc_count = agg_value[0]["doc_count"]
                        # We need only keys which are equal to max_doc_count
                        # lesser values are ignored
                        agg_value = [
                            item["key"]
                            for item in agg_value
                            if item["doc_count"] == max_doc_count
                        ]

                        # Maintain datatype by default because pandas does the same
                        # text are returned as-is
                        if field.is_bool or field.is_numeric:
                            agg_value = [
                                field.np_dtype.type(value) for value in agg_value
                            ]

                # Null usually means there were no results.
                if not isinstance(agg_value, (list, dict)) and (
                    agg_value is None or np.isnan(agg_value)
                ):
                    if is_dataframe_agg and not numeric_only:
                        agg_value = np.NaN
                    elif not is_dataframe_agg and numeric_only is False:
                        agg_value = np.NaN

                # Cardinality is always either NaN or integer.
                elif pd_agg in ("nunique", "count"):
                    agg_value = (
                        int(agg_value)
                        if isinstance(agg_value, (int, float))
                        else np.NaN
                    )

                # If this is a non-null timestamp field convert to a pd.Timestamp()
                elif field.is_timestamp:
                    if isinstance(agg_value, list):
                        # convert to timestamp results for mode
                        agg_value = [
                            elasticsearch_date_to_pandas_date(
                                value, field.es_date_format
                            )
                            for value in agg_value
                        ]
                    elif percentile_values:
                        percentile_values = [
                            elasticsearch_date_to_pandas_date(
                                value, field.es_date_format
                            )
                            for value in percentile_values
                        ]
                    else:
                        assert not isinstance(agg_value, dict)
                        agg_value = elasticsearch_date_to_pandas_date(
                            agg_value, field.es_date_format
                        )
                # If numeric_only is False | None then maintain column datatype
                elif not numeric_only and pd_agg != "quantile":
                    # we're only converting to bool for lossless aggs like min, max, and median.
                    if pd_agg in {"max", "min", "median", "sum", "mode"}:
                        # 'sum' isn't representable with bool, use int64
                        if pd_agg == "sum" and field.is_bool:
                            agg_value = np.int64(agg_value)  # type: ignore
                        else:
                            agg_value = field.np_dtype.type(agg_value)

                if not percentile_values:
                    values.append(agg_value)

            # If numeric_only is True and We only have a NaN type field then we check for empty.
            if values:
                results[field.column] = values if len(values) > 1 else values[0]
            # This only runs when df.quantile() or series.quantile() or
            # quantile from groupby is called
            if percentile_values:
                results[f"{field.column}"] = percentile_values

        return results

    def quantile(
        self,
        query_compiler: "QueryCompiler",
        pd_aggs: List[str],
        quantiles: Union[int, float, List[int], List[float]],
        is_dataframe: bool = True,
        numeric_only: Optional[bool] = True,
    ) -> Union[pd.DataFrame, pd.Series]:
        percentiles = [
            quantile_to_percentile(x)
            for x in (
                (quantiles,) if not isinstance(quantiles, (list, tuple)) else quantiles
            )
        ]

        result = self._metric_aggs(
            query_compiler,
            pd_aggs=pd_aggs,
            percentiles=percentiles,
            is_dataframe_agg=False,
            numeric_only=numeric_only,
        )

        df = pd.DataFrame(
            result,
            index=[i / 100 for i in percentiles],
            columns=result.keys(),
            dtype=(np.float64 if numeric_only else None),
        )

        # Display Output same as pandas does
        if isinstance(quantiles, float):
            return df.squeeze()
        else:
            return df if is_dataframe else df.transpose().iloc[0]

    def unique(self, query_compiler: "QueryCompiler") -> pd.Series:
        query_params, _ = self._resolve_tasks(query_compiler)
        body = Query(query_params.query)

        fields = query_compiler._mappings.all_source_fields()
        assert len(fields) == 1  # Unique is only for eland.Series
        field = fields[0]
        bucket_key = f"unique_{field.column}"

        body.composite_agg_bucket_terms(
            name=bucket_key,
            field=field.aggregatable_es_field_name,
        )

        # Composite aggregation
        body.composite_agg_start(size=DEFAULT_PAGINATION_SIZE, name="unique_buckets")

        unique_buckets: List[Any] = sum(
            self.bucket_generator(query_compiler, body, agg_name="unique_buckets"), []  # type: ignore
        )

        return np.array(
            [bucket["key"][bucket_key] for bucket in unique_buckets],
            dtype=field.pd_dtype,
        )

    def aggs_groupby(
        self,
        query_compiler: "QueryCompiler",
        by: List[str],
        pd_aggs: List[str],
        dropna: bool = True,
        quantiles: Optional[Union[int, float, List[int], List[float]]] = None,
        is_dataframe_agg: bool = False,
        numeric_only: Optional[bool] = True,
    ) -> pd.DataFrame:
        """
        This method is used to construct groupby aggregation dataframe

        Parameters
        ----------
        query_compiler:
            A Query compiler
        by:
            a list of columns on which groupby operations have to be performed
        pd_aggs:
            a list of aggregations to be performed
        dropna:
            Drop None values if True.
            TODO Not yet implemented
        is_dataframe_agg:
            Know if groupby with aggregation or single agg is called.
        numeric_only:
            return either numeric values or NaN/NaT
        quantiles:
            List of quantiles when 'quantile' agg is called. Otherwise it is None

        Returns
        -------
            A dataframe which consists groupby data
        """
        query_params, post_processing = self._resolve_tasks(query_compiler)

        size = self._size(query_params, post_processing)
        if size is not None:
            raise NotImplementedError(
                f"Can not count field matches if size is set {size}"
            )

        by_fields, agg_fields = query_compiler._mappings.groupby_source_fields(by=by)

        # Used defaultdict to avoid initialization of columns with lists
        results: Dict[Any, List[Any]] = defaultdict(list)

        if numeric_only:
            agg_fields = [
                field for field in agg_fields if (field.is_numeric or field.is_bool)
            ]

        body = Query(query_params.query)

        # To return for creating multi-index on columns
        headers = [agg_field.column for agg_field in agg_fields]

        percentiles: Optional[List[float]] = None
        len_percentiles: int = 0
        if quantiles:
            percentiles = [
                quantile_to_percentile(x)
                for x in (
                    (quantiles,)
                    if not isinstance(quantiles, (list, tuple))
                    else quantiles
                )
            ]
            len_percentiles = len(percentiles)

        # Convert pandas aggs to ES equivalent
        es_aggs = self._map_pd_aggs_to_es_aggs(pd_aggs=pd_aggs, percentiles=percentiles)

        # Construct Query
        for by_field in by_fields:
            if by_field.aggregatable_es_field_name is None:
                raise ValueError(
                    f"Cannot use {by_field.column!r} with groupby() because "
                    f"it has no aggregatable fields in Elasticsearch"
                )
            # groupby fields will be term aggregations
            body.composite_agg_bucket_terms(
                name=f"groupby_{by_field.column}",
                field=by_field.aggregatable_es_field_name,
            )

        for agg_field in agg_fields:
            for es_agg in es_aggs:
                # Skip if the field isn't compatible or if the agg is
                # 'value_count' as this value is pulled from bucket.doc_count.
                if not agg_field.is_es_agg_compatible(es_agg):
                    continue

                # If we have multiple 'extended_stats' etc. here we simply NOOP on 2nd call
                if isinstance(es_agg, tuple):
                    if es_agg[0] == "percentiles":
                        body.percentile_agg(
                            name=f"{es_agg[0]}_{agg_field.es_field_name}",
                            field=agg_field.es_field_name,
                            percents=es_agg[1],
                        )
                    else:
                        body.metric_aggs(
                            f"{es_agg[0]}_{agg_field.es_field_name}",
                            es_agg[0],
                            agg_field.aggregatable_es_field_name,
                        )
                else:
                    body.metric_aggs(
                        f"{es_agg}_{agg_field.es_field_name}",
                        es_agg,
                        agg_field.aggregatable_es_field_name,
                    )

        # Composite aggregation
        body.composite_agg_start(
            size=DEFAULT_PAGINATION_SIZE, name="groupby_buckets", dropna=dropna
        )

        for buckets in self.bucket_generator(
            query_compiler, body, agg_name="groupby_buckets"
        ):
            # We recieve response row-wise
            for bucket in buckets:
                # groupby columns are added to result same way they are returned
                for by_field in by_fields:
                    bucket_key = bucket["key"][f"groupby_{by_field.column}"]

                    # Datetimes always come back as integers, convert to pd.Timestamp()
                    if by_field.is_timestamp and isinstance(bucket_key, int):
                        bucket_key = pd.to_datetime(bucket_key, unit="ms")

                    if pd_aggs == ["quantile"] and len_percentiles > 1:
                        bucket_key = [bucket_key] * len_percentiles

                    results[by_field.column].extend(
                        bucket_key if isinstance(bucket_key, list) else [bucket_key]
                    )

                agg_calculation = self._unpack_metric_aggs(
                    fields=agg_fields,
                    es_aggs=es_aggs,
                    pd_aggs=pd_aggs,
                    response={"aggregations": bucket},
                    numeric_only=numeric_only,
                    percentiles=percentiles,
                    # We set 'True' here because we want the value
                    # unpacking to always be in 'dataframe' mode.
                    is_dataframe_agg=True,
                    is_groupby=True,
                )

                # to construct index with quantiles
                if pd_aggs == ["quantile"] and percentiles and len_percentiles > 1:
                    results[None].extend([i / 100 for i in percentiles])

                # Process the calculated agg values to response
                for key, value in agg_calculation.items():
                    if not isinstance(value, list):
                        results[key].append(value)
                        continue
                    elif isinstance(value, list) and pd_aggs == ["quantile"]:
                        results[f"{key}_{pd_aggs[0]}"].extend(value)
                    else:
                        for pd_agg, val in zip(pd_aggs, value):
                            results[f"{key}_{pd_agg}"].append(val)

        if pd_aggs == ["quantile"] and len_percentiles > 1:
            # by never holds None by default, we make an exception
            # here to maintain output same as pandas, also mypy complains
            by = by + [None]  # type: ignore

        agg_df = pd.DataFrame(results).set_index(by).sort_index()

        if is_dataframe_agg:
            # Convert header columns to MultiIndex
            agg_df.columns = pd.MultiIndex.from_product([headers, pd_aggs])
        else:
            # Convert header columns to Index
            agg_df.columns = pd.Index(headers)

        return agg_df

    @staticmethod
    def bucket_generator(
        query_compiler: "QueryCompiler", body: "Query", agg_name: str
    ) -> Generator[Sequence[Dict[str, Any]], None, Sequence[Dict[str, Any]]]:
        """
            This can be used for all groupby operations.
        e.g.
        "aggregations": {
            "groupby_buckets": {
                "after_key": {"total_quantity": 8},
                "buckets": [
                    {
                        "key": {"total_quantity": 1},
                        "doc_count": 87,
                        "taxful_total_price_avg": {"value": 48.035978536496216},
                    }
                ],
            }
        }
        Returns
        -------
        A generator which initially yields the bucket
        If after_key is found, use it to fetch the next set of buckets.

        """
        while True:
            res = query_compiler._client.search(
                index=query_compiler._index_pattern,
                size=0,
                body=body.to_search_body(),
            )

            # Pagination Logic
            composite_buckets: Dict[str, Any] = res["aggregations"][agg_name]

            after_key: Optional[Dict[str, Any]] = composite_buckets.get(
                "after_key", None
            )
            buckets: Sequence[Dict[str, Any]] = composite_buckets["buckets"]

            if after_key:
                # yield the bucket which contains the result
                yield buckets

                body.composite_agg_after_key(
                    name=agg_name,
                    after_key=after_key,
                )
            else:
                return buckets

    @staticmethod
    def _map_pd_aggs_to_es_aggs(
        pd_aggs: List[str], percentiles: Optional[List[float]] = None
    ) -> Union[List[str], List[Tuple[str, List[float]]]]:
        """
        Args:
            pd_aggs - list of pandas aggs (e.g. ['mad', 'min', 'std'] etc.)
            percentiles - list of percentiles for 'quantile' agg

        Returns:
            ed_aggs - list of corresponding es_aggs (e.g. ['median_absolute_deviation', 'min', 'std'] etc.)

        Pandas supports a lot of options here, and these options generally work on text and numerics in pandas.
        Elasticsearch has metric aggs and terms aggs so will have different behaviour.

        Pandas aggs that return field_names (as opposed to transformed rows):

        all
        any
        count
        mad
        max
        mean
        median
        min
        mode
        quantile
        rank
        sem
        skew
        sum
        std
        var
        nunique
        """
        # pd aggs that will be mapped to es aggs
        # that can use 'extended_stats'.
        extended_stats_pd_aggs = {"mean", "min", "max", "sum", "var", "std"}
        extended_stats_es_aggs = {"avg", "min", "max", "sum"}
        extended_stats_calls = 0

        es_aggs: List[Any] = []
        for pd_agg in pd_aggs:
            if pd_agg in extended_stats_pd_aggs:
                extended_stats_calls += 1

            # Aggs that are 'extended_stats' compatible
            if pd_agg == "count":
                es_aggs.append("value_count")
            elif pd_agg == "max":
                es_aggs.append("max")
            elif pd_agg == "min":
                es_aggs.append("min")
            elif pd_agg == "mean":
                es_aggs.append("avg")
            elif pd_agg == "sum":
                es_aggs.append("sum")
            elif pd_agg == "std":
                es_aggs.append(("extended_stats", "std_deviation"))
            elif pd_agg == "var":
                es_aggs.append(("extended_stats", "variance"))

            # Aggs that aren't 'extended_stats' compatible
            elif pd_agg == "nunique":
                es_aggs.append("cardinality")
            elif pd_agg == "mad":
                es_aggs.append("median_absolute_deviation")
            elif pd_agg == "median":
                es_aggs.append(("percentiles", (50.0,)))
            elif pd_agg == "quantile":
                # None when 'quantile' is called in df.agg[...]
                # Behaves same as median because pandas does the same.
                if percentiles is not None:
                    es_aggs.append(("percentiles", tuple(percentiles)))
                else:
                    es_aggs.append(("percentiles", (50.0,)))

            elif pd_agg == "mode":
                if len(pd_aggs) != 1:
                    raise NotImplementedError(
                        "Currently mode is not supported in df.agg(...). Try df.mode()"
                    )
                else:
                    es_aggs.append("mode")

            # Not implemented
            elif pd_agg == "rank":
                # TODO
                raise NotImplementedError(pd_agg, " not currently implemented")
            elif pd_agg == "sem":
                # TODO
                raise NotImplementedError(pd_agg, " not currently implemented")
            else:
                raise NotImplementedError(pd_agg, " not currently implemented")

        # If two aggs compatible with 'extended_stats' is called we can
        # piggy-back on that single aggregation.
        if extended_stats_calls >= 2:
            es_aggs = [
                ("extended_stats", es_agg)
                if es_agg in extended_stats_es_aggs
                else es_agg
                for es_agg in es_aggs
            ]

        return es_aggs

    def filter(
        self,
        query_compiler: "QueryCompiler",
        items: Optional[List[str]] = None,
        like: Optional[str] = None,
        regex: Optional[str] = None,
    ) -> None:
        # This function is only called for axis='index',
        # DataFrame.filter(..., axis="columns") calls .drop()
        if items is not None:
            self.filter_index_values(
                query_compiler, field=query_compiler.index.es_index_field, items=items
            )
            return
        elif like is not None:
            arg_name = "like"
        else:
            assert regex is not None
            arg_name = "regex"

        raise NotImplementedError(
            f".filter({arg_name}='...', axis='index') is currently not supported due "
            f"to substring and regex operations not being available for Elasticsearch document IDs."
        )

    def describe(self, query_compiler: "QueryCompiler") -> pd.DataFrame:
        query_params, post_processing = self._resolve_tasks(query_compiler)

        size = self._size(query_params, post_processing)
        if size is not None:
            raise NotImplementedError(
                f"Can not count field matches if size is set {size}"
            )

        df1 = self.aggs(
            query_compiler=query_compiler,
            pd_aggs=["count", "mean", "std", "min", "max"],
            numeric_only=True,
        )
        df2 = self.quantile(
            query_compiler=query_compiler,
            pd_aggs=["quantile"],
            quantiles=[0.25, 0.5, 0.75],
            is_dataframe=True,
            numeric_only=True,
        )

        # Convert [.25,.5,.75] to ["25%", "50%", "75%"]
        df2 = df2.set_index([["25%", "50%", "75%"]])

        return pd.concat([df1, df2]).reindex(
            ["count", "mean", "std", "min", "25%", "50%", "75%", "max"]
        )

    def to_pandas(
<<<<<<< HEAD
        self,
        query_compiler: "QueryCompiler",
        show_progress: bool = False,
        to_csv: bool = False,
        **csv_kwargs: Union[bool, str],
    ) -> Optional[Union[pd.DataFrame, str]]:

        write_header: bool = True
        _ = csv_kwargs.pop("mode", None)
        _ = csv_kwargs.pop("header", None)

        # Return a csv string if file path is not provided.
        result = []
        path_or_buf = csv_kwargs.pop("path_or_buf", None)

=======
        self, query_compiler: "QueryCompiler", show_progress: bool = False
    ) -> pd.DataFrame:
>>>>>>> f14bbaf4
        df_list: List[pd.DataFrame] = []
        i = 0

        for df in self.search_yield_pandas_dataframes(query_compiler=query_compiler):
            if show_progress:
                i = i + df.shape[0]
                if i % DEFAULT_PROGRESS_REPORTING_NUM_ROWS == 0:
                    print(f"{datetime.now()}: read {i} rows")

            if to_csv:
                result.append(
                    df.to_csv(
                        path_or_buf=path_or_buf,
                        mode="w" if write_header else "a",
                        header=True if write_header else False,
                        **csv_kwargs,
                    )
                )
                write_header = False
            else:
                df_list.append(df)

        if show_progress:
            print(f"{datetime.now()}: read {i} rows")

        if to_csv and path_or_buf is None:
            return "".join(result)
        elif not to_csv:
            # pd.concat() can't handle an empty list
            # because there aren't defined columns.
            if not df_list:
                return query_compiler._empty_pd_ef()
            return pd.concat(df_list)
        else:
            return None

    def search_yield_pandas_dataframes(
        self, query_compiler: "QueryCompiler"
    ) -> Generator["pd.DataFrame", None, None]:
        query_params, post_processing = self._resolve_tasks(query_compiler)

        result_size, sort_params = Operations._query_params_to_size_and_sort(
            query_params
        )

        script_fields = query_params.script_fields
        query = Query(query_params.query)

        body = query.to_search_body()
        if script_fields is not None:
            body["script_fields"] = script_fields

        # Only return requested field_names and add them to body
        _source = query_compiler.get_field_names(include_scripted_fields=False)
        body["_source"] = _source if _source else False

        if sort_params:
            body["sort"] = [sort_params]

        for hits in _search_yield_hits(
            query_compiler=query_compiler, body=body, max_number_of_hits=result_size
        ):
            df = query_compiler._es_results_to_pandas(hits)
            df = self._apply_df_post_processing(df, post_processing)
            yield df

    def index_count(self, query_compiler: "QueryCompiler", field: str) -> int:
        # field is the index field so count values
        query_params, post_processing = self._resolve_tasks(query_compiler)

        size = self._size(query_params, post_processing)

        # Size is dictated by operations
        if size is not None:
            # TODO - this is not necessarily valid as the field may not exist in ALL these docs
            return size

        body = Query(query_params.query)
        body.exists(field, must=True)

        count: int = query_compiler._client.count(
            index=query_compiler._index_pattern, **body.to_count_body()
        )["count"]
        return count

    def _validate_index_operation(
        self, query_compiler: "QueryCompiler", items: List[str]
    ) -> RESOLVED_TASK_TYPE:
        if not isinstance(items, list):
            raise TypeError(f"list item required - not {type(items)}")

        # field is the index field so count values
        query_params, post_processing = self._resolve_tasks(query_compiler)

        size = self._size(query_params, post_processing)

        # Size is dictated by operations
        if size is not None:
            raise NotImplementedError(
                f"Can not count field matches if size is set {size}"
            )

        return query_params, post_processing

    def index_matches_count(
        self, query_compiler: "QueryCompiler", field: str, items: List[Any]
    ) -> int:
        query_params, post_processing = self._validate_index_operation(
            query_compiler, items
        )

        body = Query(query_params.query)

        if field == Index.ID_INDEX_FIELD:
            body.ids(items, must=True)
        else:
            body.terms(field, items, must=True)

        count: int = query_compiler._client.count(
            index=query_compiler._index_pattern, **body.to_count_body()
        )["count"]
        return count

    def drop_index_values(
        self, query_compiler: "QueryCompiler", field: str, items: List[str]
    ) -> None:
        self._validate_index_operation(query_compiler, items)

        # Putting boolean queries together
        # i = 10
        # not i = 20
        # _id in [1,2,3]
        # _id not in [1,2,3]
        # a in ['a','b','c']
        # b not in ['a','b','c']
        # For now use term queries
        task: Union["QueryIdsTask", "QueryTermsTask"]
        if field == Index.ID_INDEX_FIELD:
            task = QueryIdsTask(False, items)
        else:
            task = QueryTermsTask(False, field, items)
        self._tasks.append(task)

    def filter_index_values(
        self, query_compiler: "QueryCompiler", field: str, items: List[str]
    ) -> None:
        # Basically .drop_index_values() except with must=True on tasks.
        self._validate_index_operation(query_compiler, items)

        task: Union["QueryIdsTask", "QueryTermsTask"]
        if field == Index.ID_INDEX_FIELD:
            task = QueryIdsTask(True, items, sort_index_by_ids=True)
        else:
            task = QueryTermsTask(True, field, items)
        self._tasks.append(task)

    @staticmethod
    def _query_params_to_size_and_sort(
        query_params: QueryParams,
    ) -> Tuple[Optional[int], Optional[Dict[str, str]]]:
        sort_params = None
        if query_params.sort_field and query_params.sort_order:
            sort_params = {
                query_params.sort_field: SortOrder.to_string(query_params.sort_order)
            }
        size = query_params.size
        return size, sort_params

    @staticmethod
    def _count_post_processing(
        post_processing: List["PostProcessingAction"],
    ) -> Optional[int]:
        size = None
        for action in post_processing:
            if isinstance(action, SizeTask):
                if size is None or action.size() < size:
                    size = action.size()
        return size

    @staticmethod
    def _apply_df_post_processing(
        df: "pd.DataFrame", post_processing: List["PostProcessingAction"]
    ) -> pd.DataFrame:
        for action in post_processing:
            df = action.resolve_action(df)

        return df

    def _resolve_tasks(self, query_compiler: "QueryCompiler") -> RESOLVED_TASK_TYPE:
        # We now try and combine all tasks into an Elasticsearch query
        # Some operations can be simply combined into a single query
        # other operations require pre-queries and then combinations
        # other operations require in-core post-processing of results
        query_params = QueryParams()
        post_processing: List["PostProcessingAction"] = []

        for task in self._tasks:
            query_params, post_processing = task.resolve_task(
                query_params, post_processing, query_compiler
            )

        if self._arithmetic_op_fields_task is not None:
            (
                query_params,
                post_processing,
            ) = self._arithmetic_op_fields_task.resolve_task(
                query_params, post_processing, query_compiler
            )

        return query_params, post_processing

    def _size(
        self, query_params: "QueryParams", post_processing: List["PostProcessingAction"]
    ) -> Optional[int]:
        # Shrink wrap code around checking if size parameter is set
        size = query_params.size

        pp_size = self._count_post_processing(post_processing)
        if pp_size is not None:
            if size is not None:
                size = min(size, pp_size)
            else:
                size = pp_size

        # This can return None
        return size

    def es_info(self, query_compiler: "QueryCompiler", buf: TextIO) -> None:
        buf.write("Operations:\n")
        buf.write(f" tasks: {self._tasks}\n")

        query_params, post_processing = self._resolve_tasks(query_compiler)
        size, sort_params = Operations._query_params_to_size_and_sort(query_params)
        _source = query_compiler._mappings.get_field_names()

        script_fields = query_params.script_fields
        query = Query(query_params.query)
        body = query.to_search_body()
        if script_fields is not None:
            body["script_fields"] = script_fields

        buf.write(f" size: {size}\n")
        buf.write(f" sort_params: {sort_params}\n")
        buf.write(f" _source: {_source}\n")
        buf.write(f" body: {body}\n")
        buf.write(f" post_processing: {post_processing}\n")

    def update_query(self, boolean_filter: "BooleanFilter") -> None:
        task = BooleanFilterTask(boolean_filter)
        self._tasks.append(task)


def quantile_to_percentile(quantile: Union[int, float]) -> float:
    # To verify if quantile range falls between 0 to 1
    if isinstance(quantile, (int, float)):
        quantile = float(quantile)
        if quantile > 1 or quantile < 0:
            raise ValueError(
                f"quantile should be in range of 0 and 1, given {quantile}"
            )
    else:
        raise TypeError("quantile should be of type int or float")
    # quantile * 100 = percentile
    # return float(...) because min(1.0) gives 1
    return float(min(100, max(0, quantile * 100)))


def _search_yield_hits(
    query_compiler: "QueryCompiler",
    body: Dict[str, Any],
    max_number_of_hits: Optional[int],
) -> Generator[List[Dict[str, Any]], None, None]:
    """
    This is a generator used to initialize point in time API and query the
    search API and return generator which yields batches of hits as they
    come in. No empty batches will be yielded, if there are no hits then
    no batches will be yielded instead.

    Parameters
    ----------
    query_compiler:
        An instance of query_compiler
    body:
        body for search API
    max_number_of_hits: Optional[int]
        Maximum number of documents to yield, set to 'None' to
        yield all documents.

    Examples
    --------
    >>> results = list(search_yield_hits(query_compiler, body, 2)) # doctest: +SKIP
    [[{'_index': 'flights', '_type': '_doc', '_id': '0', '_score': None, '_source': {...}, 'sort': [...]},
      {'_index': 'flights', '_type': '_doc', '_id': '1', '_score': None, '_source': {...}, 'sort': [...]}]]
    """
    # No documents, no reason to send a search.
    if max_number_of_hits == 0:
        return

    # Make a copy of 'body' to avoid mutating it outside this function.
    body = body.copy()

    # Use the default search size
    body.setdefault("size", DEFAULT_SEARCH_SIZE)

    client = query_compiler._client
    hits_yielded = 0  # Track the total number of hits yielded.
    pit_id: Optional[str] = None

    # Pagination with 'search_after' must have a 'sort' setting.
    # Using '_doc:asc' is the most efficient as reads documents
    # in the order that they're written on disk in Lucene.
    body.setdefault("sort", [{"_doc": "asc"}])

    # Improves performance by not tracking # of hits. We only
    # care about the hit itself for these queries.
    body.setdefault("track_total_hits", False)

    try:
        pit_id = client.open_point_in_time(
            index=query_compiler._index_pattern, keep_alive=DEFAULT_PIT_KEEP_ALIVE
        )["id"]

        # Modify the search with the new point in time ID and keep-alive time.
        body["pit"] = {"id": pit_id, "keep_alive": DEFAULT_PIT_KEEP_ALIVE}

        while max_number_of_hits is None or hits_yielded < max_number_of_hits:
            resp = client.search(**body)
            hits: List[Dict[str, Any]] = resp["hits"]["hits"]

            # The point in time ID can change between searches so we
            # need to keep the next search up-to-date
            pit_id = resp.get("pit_id", pit_id)
            body["pit"]["id"] = pit_id

            # If we didn't receive any hits it means we've reached the end.
            if not hits:
                break

            # Calculate which hits should be yielded from this batch
            if max_number_of_hits is None:
                hits_to_yield = len(hits)
            else:
                hits_to_yield = min(len(hits), max_number_of_hits - hits_yielded)

            # Yield the hits we need to and then track the total number.
            # Never yield an empty list as that makes things simpler for
            # downstream consumers.
            if hits and hits_to_yield > 0:
                yield hits[:hits_to_yield]
                hits_yielded += hits_to_yield

            # Set the 'search_after' for the next request
            # to be the last sort value for this set of hits.
            body["search_after"] = hits[-1]["sort"]

    finally:
        # We want to cleanup the point in time if we allocated one
        # to keep our memory footprint low.
        if pit_id is not None:
            client.options(ignore_status=404).close_point_in_time(id=pit_id)<|MERGE_RESOLUTION|>--- conflicted
+++ resolved
@@ -1219,7 +1219,6 @@
         )
 
     def to_pandas(
-<<<<<<< HEAD
         self,
         query_compiler: "QueryCompiler",
         show_progress: bool = False,
@@ -1235,10 +1234,6 @@
         result = []
         path_or_buf = csv_kwargs.pop("path_or_buf", None)
 
-=======
-        self, query_compiler: "QueryCompiler", show_progress: bool = False
-    ) -> pd.DataFrame:
->>>>>>> f14bbaf4
         df_list: List[pd.DataFrame] = []
         i = 0
 
