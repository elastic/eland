# Copyright 2020 Elasticsearch BV
#
# Licensed under the Apache License, Version 2.0 (the "License");
# you may not use this file except in compliance with the License.
# You may obtain a copy of the License at
#
#   http://www.apache.org/licenses/LICENSE-2.0
#
# Unless required by applicable law or agreed to in writing, software
# distributed under the License is distributed on an "AS IS" BASIS,
# WITHOUT WARRANTIES OR CONDITIONS OF ANY KIND, either express or implied.
# See the License for the specific language governing permissions and
# limitations under the License.

import copy
import warnings
import typing

import numpy as np
<<<<<<< HEAD
=======

>>>>>>> a779f04a
import pandas as pd
from elasticsearch.helpers import scan

from eland import Index
from eland.common import (
    SortOrder,
    DEFAULT_CSV_BATCH_OUTPUT_SIZE,
    DEFAULT_ES_MAX_RESULT_WINDOW,
    elasticsearch_date_to_pandas_date,
)
from eland.query import Query
from eland.actions import SortFieldAction
from eland.tasks import (
    HeadTask,
    TailTask,
    BooleanFilterTask,
    ArithmeticOpFieldsTask,
    QueryTermsTask,
    QueryIdsTask,
    SizeTask,
)

<<<<<<< HEAD
if typing.TYPE_CHECKING:
    from eland.query_compiler import QueryCompiler
=======
with warnings.catch_warnings():
    warnings.simplefilter("ignore")
    EMPTY_SERIES_DTYPE = pd.Series().dtype


def build_series(data, dtype=None, **kwargs):
    out_dtype = EMPTY_SERIES_DTYPE if not data else dtype
    s = pd.Series(data=data, index=data.keys(), dtype=out_dtype, **kwargs)
    return s
>>>>>>> a779f04a


class Operations:
    """
    A collector of the queries and selectors we apply to queries to return the appropriate results.

    For example,
        - a list of the field_names in the DataFrame (a subset of field_names in the index)
        - a size limit on the results (e.g. for head(n=5))
        - a query to filter the results (e.g. df.A > 10)

    This is maintained as a 'task graph' (inspired by dask)
    (see https://docs.dask.org/en/latest/spec.html)
    """

    def __init__(self, tasks=None, arithmetic_op_fields_task=None):
        if tasks is None:
            self._tasks = []
        else:
            self._tasks = tasks
        self._arithmetic_op_fields_task = arithmetic_op_fields_task

    def __constructor__(self, *args, **kwargs):
        return type(self)(*args, **kwargs)

    def copy(self):
        return self.__constructor__(
            tasks=copy.deepcopy(self._tasks),
            arithmetic_op_fields_task=copy.deepcopy(self._arithmetic_op_fields_task),
        )

    def head(self, index, n):
        # Add a task that is an ascending sort with size=n
        task = HeadTask(index.sort_field, n)
        self._tasks.append(task)

    def tail(self, index, n):
        # Add a task that is descending sort with size=n
        task = TailTask(index.sort_field, n)
        self._tasks.append(task)

    def arithmetic_op_fields(self, display_name, arithmetic_series):
        if self._arithmetic_op_fields_task is None:
            self._arithmetic_op_fields_task = ArithmeticOpFieldsTask(
                display_name, arithmetic_series
            )
        else:
            self._arithmetic_op_fields_task.update(display_name, arithmetic_series)

    def get_arithmetic_op_fields(self):
        # get an ArithmeticOpFieldsTask if it exists
        return self._arithmetic_op_fields_task

    def __repr__(self):
        return repr(self._tasks)

    def count(self, query_compiler):
        query_params, post_processing = self._resolve_tasks(query_compiler)

        # Elasticsearch _count is very efficient and so used to return results here. This means that
        # data frames that have restricted size or sort params will not return valid results
        # (_count doesn't support size).
        # Longer term we may fall back to pandas, but this may result in loading all index into memory.
        if self._size(query_params, post_processing) is not None:
            raise NotImplementedError(
                f"Requesting count with additional query and processing parameters "
                f"not supported {query_params} {post_processing}"
            )

        # Only return requested field_names
        fields = query_compiler.get_field_names(include_scripted_fields=False)

        counts = {}
        for field in fields:
            body = Query(query_params["query"])
            body.exists(field, must=True)

            field_exists_count = query_compiler._client.count(
                index=query_compiler._index_pattern, body=body.to_count_body()
            )["count"]
            counts[field] = field_exists_count

        return pd.Series(data=counts, index=fields)

    def mean(self, query_compiler, numeric_only=True):
        results = self._metric_aggs(query_compiler, ["mean"], numeric_only=numeric_only)
        return pd.Series(results, index=results.keys())

    def var(self, query_compiler, numeric_only=True):
        results = self._metric_aggs(query_compiler, ["var"], numeric_only=numeric_only)
        return pd.Series(results, index=results.keys())

    def std(self, query_compiler, numeric_only=True):
        results = self._metric_aggs(query_compiler, ["std"], numeric_only=numeric_only)
        return pd.Series(results, index=results.keys())

    def median(self, query_compiler, numeric_only=True):
        results = self._metric_aggs(
            query_compiler, ["median"], numeric_only=numeric_only
        )
        return pd.Series(results, index=results.keys())

    def sum(self, query_compiler, numeric_only=True):
        results = self._metric_aggs(query_compiler, ["sum"], numeric_only=numeric_only)
        return pd.Series(results, index=results.keys())

    def max(self, query_compiler, numeric_only=True):
        results = self._metric_aggs(query_compiler, ["max"], numeric_only=numeric_only)
        return pd.Series(results, index=results.keys())

    def min(self, query_compiler, numeric_only=True):
        results = self._metric_aggs(query_compiler, ["min"], numeric_only=numeric_only)
        return pd.Series(results, index=results.keys())

    def nunique(self, query_compiler):
        results = self._metric_aggs(query_compiler, ["nunique"], numeric_only=False)
        return pd.Series(results, index=results.keys())

    def value_counts(self, query_compiler, es_size):
        return self._terms_aggs(query_compiler, "terms", es_size)

    def hist(self, query_compiler, bins):
        return self._hist_aggs(query_compiler, bins)

    def _metric_aggs(self, query_compiler: "QueryCompiler", pd_aggs, numeric_only=True):
        query_params, post_processing = self._resolve_tasks(query_compiler)

        size = self._size(query_params, post_processing)
        if size is not None:
            raise NotImplementedError(
                f"Can not count field matches if size is set {size}"
            )

        results = {}
        fields = query_compiler._mappings.all_source_fields()
        if numeric_only:
            fields = [field for field in fields if (field.is_numeric or field.is_bool)]

        body = Query(query_params["query"])

        # Convert pandas aggs to ES equivalent
        es_aggs = self._map_pd_aggs_to_es_aggs(pd_aggs)

        for field in fields:
            for es_agg in es_aggs:
                if not field.is_es_agg_compatible(es_agg):
                    continue

                # If we have multiple 'extended_stats' etc. here we simply NOOP on 2nd call
                if isinstance(es_agg, tuple):
                    body.metric_aggs(
                        f"{es_agg[0]}_{field.es_field_name}",
                        es_agg[0],
                        field.aggregatable_es_field_name,
                    )
                else:
                    body.metric_aggs(
                        f"{es_agg}_{field.es_field_name}",
                        es_agg,
                        field.aggregatable_es_field_name,
                    )

        print(body.to_search_body())
        response = query_compiler._client.search(
            index=query_compiler._index_pattern, size=0, body=body.to_search_body()
        )
        print(response)

        """
        Results are like (for 'sum', 'min')

             AvgTicketPrice  DistanceKilometers  DistanceMiles  FlightDelayMin
        sum    8.204365e+06        9.261629e+07   5.754909e+07          618150
        min    1.000205e+02        0.000000e+00   0.000000e+00               0
        """
        for field in fields:
            values = []
            for es_agg, pd_agg in zip(es_aggs, pd_aggs):

                # If the field and agg aren't compatible we add a NaN
                if not field.is_es_agg_compatible(es_agg):
                    values.append(np.float64(np.NaN))
                    continue

                if isinstance(es_agg, tuple):
                    agg_value = response["aggregations"][
                        f"{es_agg[0]}_{field.es_field_name}"
                    ]

                    # Pull multiple values from 'percentiles' result.
                    if es_agg[0] == "percentiles":
                        agg_value = agg_value["values"]

                    agg_value = agg_value[es_agg[1]]
                else:
<<<<<<< HEAD
                    agg_value = response["aggregations"][
                        f"{es_agg}_{field.es_field_name}"
                    ]
                    if "value_as_string" in agg_value and field.is_timestamp:
                        agg_value = elasticsearch_date_to_pandas_date(
                            agg_value["value_as_string"], field.es_date_format
                        )
=======
                    if isinstance(func, tuple):
                        if func[0] == "percentiles":
                            results[field] = response["aggregations"][
                                "percentiles_" + field
                            ]["values"]["50.0"]

                            # If 0-length dataframe we get None here
                            if results[field] is None:
                                results[field] = np.float64(np.NaN)
                        elif func[1] == "variance":
                            # pandas computes the sample variance
                            # Elasticsearch computes the population variance
                            count = response["aggregations"][func[0] + "_" + field][
                                "count"
                            ]

                            results[field] = response["aggregations"][
                                func[0] + "_" + field
                            ][func[1]]

                            # transform population variance into sample variance
                            if count <= 1:
                                results[field] = np.float64(np.NaN)
                            else:
                                results[field] = count / (count - 1.0) * results[field]
                        elif func[1] == "std_deviation":
                            # pandas computes the sample std
                            # Elasticsearch computes the population std
                            count = response["aggregations"][func[0] + "_" + field][
                                "count"
                            ]

                            results[field] = response["aggregations"][
                                func[0] + "_" + field
                            ][func[1]]

                            # transform population std into sample std
                            # sample_std=\sqrt{\frac{1}{N-1}\sum_{i=1}^N(x_i-\bar{x})^2}
                            # population_std=\sqrt{\frac{1}{N}\sum_{i=1}^N(x_i-\bar{x})^2}
                            # sample_std=\sqrt{\frac{N}{N-1}population_std}
                            if count <= 1:
                                results[field] = np.float64(np.NaN)
                            else:
                                results[field] = np.sqrt(
                                    (count / (count - 1.0))
                                    * results[field]
                                    * results[field]
                                )
                        else:
                            results[field] = response["aggregations"][
                                func[0] + "_" + field
                            ][func[1]]
>>>>>>> a779f04a
                    else:
                        agg_value = agg_value["value"]

<<<<<<< HEAD
                # These aggregations maintain the column datatype
                if pd_agg in ("max", "min"):
                    agg_value = field.np_dtype.type(agg_value)
=======
        # Return single value if this is a series
        # if len(numeric_source_fields) == 1:
        #    return np.float64(results[numeric_source_fields[0]])
        s = build_series(results)
>>>>>>> a779f04a

                values.append(agg_value)

            results[field.index] = values if len(values) > 1 else values[0]

        return results

    def _terms_aggs(self, query_compiler, func, es_size=None):
        """
        Parameters
        ----------
        es_size: int, default None
            Parameter used by Series.value_counts()

        Returns
        -------
        pandas.Series
            Series containing results of `func` applied to the field_name(s)
        """
        query_params, post_processing = self._resolve_tasks(query_compiler)

        size = self._size(query_params, post_processing)
        if size is not None:
            raise NotImplementedError(
                f"Can not count field matches if size is set {size}"
            )

        # Get just aggregatable field_names
        aggregatable_field_names = query_compiler._mappings.aggregatable_field_names()

        body = Query(query_params["query"])

        for field in aggregatable_field_names.keys():
            body.terms_aggs(field, func, field, es_size=es_size)

        response = query_compiler._client.search(
            index=query_compiler._index_pattern, size=0, body=body.to_search_body()
        )

        results = {}

        for key in aggregatable_field_names.keys():
            # key is aggregatable field, value is label
            # e.g. key=category.keyword, value=category
            for bucket in response["aggregations"][key]["buckets"]:
                results[bucket["key"]] = bucket["doc_count"]

        try:
            # get first value in dict (key is .keyword)
            name = list(aggregatable_field_names.values())[0]
        except IndexError:
            name = None

        s = build_series(results, name=name)

        return s

    def _hist_aggs(self, query_compiler, num_bins):
        # Get histogram bins and weights for numeric field_names
        query_params, post_processing = self._resolve_tasks(query_compiler)

        size = self._size(query_params, post_processing)
        if size is not None:
            raise NotImplementedError(
                f"Can not count field matches if size is set {size}"
            )

        numeric_source_fields = query_compiler._mappings.numeric_source_fields()

        body = Query(query_params["query"])

        results = self._metric_aggs(query_compiler, ["min", "max"], numeric_only=True)
        min_aggs = {}
        max_aggs = {}
        for field, (min_agg, max_agg) in results.items():
            min_aggs[field] = min_agg
            max_aggs[field] = max_agg

        for field in numeric_source_fields:
            body.hist_aggs(field, field, min_aggs, max_aggs, num_bins)

        response = query_compiler._client.search(
            index=query_compiler._index_pattern, size=0, body=body.to_search_body()
        )
        # results are like
        # "aggregations" : {
        #     "DistanceKilometers" : {
        #       "buckets" : [
        #         {
        #           "key" : 0.0,
        #           "doc_count" : 2956
        #         },
        #         {
        #           "key" : 1988.1482421875,
        #           "doc_count" : 768
        #         },
        #         ...

        bins = {}
        weights = {}

        # There is one more bin that weights
        # len(bins) = len(weights) + 1

        # bins = [  0.  36.  72. 108. 144. 180. 216. 252. 288. 324. 360.]
        # len(bins) == 11
        # weights = [10066.,   263.,   386.,   264.,   273.,   390.,   324.,   438.,   261.,   394.]
        # len(weights) == 10

        # ES returns
        # weights = [10066.,   263.,   386.,   264.,   273.,   390.,   324.,   438.,   261.,   252.,    142.]
        # So sum last 2 buckets
        for field in numeric_source_fields:

            # in case of series let plotting.ed_hist_series thrown an exception
            if not response.get("aggregations"):
                continue

            # in case of dataframe, throw warning that field is excluded
            if not response["aggregations"].get(field):
                warnings.warn(
                    f"{field} has no meaningful histogram interval and will be excluded. "
                    f"All values 0.",
                    UserWarning,
                )
                continue

            buckets = response["aggregations"][field]["buckets"]

            bins[field] = []
            weights[field] = []

            for bucket in buckets:
                bins[field].append(bucket["key"])

                if bucket == buckets[-1]:
                    weights[field][-1] += bucket["doc_count"]
                else:
                    weights[field].append(bucket["doc_count"])

        df_bins = pd.DataFrame(data=bins)
        df_weights = pd.DataFrame(data=weights)

        return df_bins, df_weights

    @staticmethod
    def _map_pd_aggs_to_es_aggs(pd_aggs):
        """
        Args:
            pd_aggs - list of pandas aggs (e.g. ['mad', 'min', 'std'] etc.)

        Returns:
            ed_aggs - list of corresponding es_aggs (e.g. ['median_absolute_deviation', 'min', 'std'] etc.)

        Pandas supports a lot of options here, and these options generally work on text and numerics in pandas.
        Elasticsearch has metric aggs and terms aggs so will have different behaviour.

        Pandas aggs that return field_names (as opposed to transformed rows):

        all
        any
        count
        mad
        max
        mean
        median
        min
        mode
        quantile
        rank
        sem
        skew
        sum
        std
        var
        nunique
        """
        count_called = False
        extended_stats_called = False
        es_aggs = []
        for pd_agg in pd_aggs:
            if pd_agg == "count":
                es_aggs.append("count")
                count_called = True
            elif pd_agg == "nunique":
                es_aggs.append("cardinality")
            elif pd_agg == "mad":
                es_aggs.append("median_absolute_deviation")
            elif pd_agg == "max":
                es_aggs.append("max")
            elif pd_agg == "mean":
                es_aggs.append("avg")
            elif pd_agg == "median":
                es_aggs.append(("percentiles", "50.0"))
            elif pd_agg == "min":
                es_aggs.append("min")
            elif pd_agg == "mode":
                # We could do this via top term
                raise NotImplementedError(pd_agg, " not currently implemented")
            elif pd_agg == "quantile":
                # TODO
                raise NotImplementedError(pd_agg, " not currently implemented")
            elif pd_agg == "rank":
                # TODO
                raise NotImplementedError(pd_agg, " not currently implemented")
            elif pd_agg == "sem":
                # TODO
                raise NotImplementedError(pd_agg, " not currently implemented")
            elif pd_agg == "sum":
                es_aggs.append("sum")
            elif pd_agg == "std":
                es_aggs.append(("extended_stats", "std_deviation"))
                extended_stats_called = True
            elif pd_agg == "var":
                es_aggs.append(("extended_stats", "variance"))
                extended_stats_called = True
            else:
                raise NotImplementedError(pd_agg, " not currently implemented")

        # If 'count' and any agg using 'extended_stats' are called
        # together we can replace all 'count' with ('extended_stats', 'count').
        if extended_stats_called and count_called:
            es_aggs = [
                ("extended_stats", "count") if x == "count" else x for x in es_aggs
            ]

        return es_aggs

    def aggs(self, query_compiler, pd_aggs):
        results = self._metric_aggs(query_compiler, pd_aggs, numeric_only=False)
        return pd.DataFrame(results, index=pd_aggs)

    def describe(self, query_compiler):
        query_params, post_processing = self._resolve_tasks(query_compiler)

        size = self._size(query_params, post_processing)
        if size is not None:
            raise NotImplementedError(
                f"Can not count field matches if size is set {size}"
            )

        numeric_source_fields = query_compiler._mappings.numeric_source_fields()

        # for each field we compute:
        # count, mean, std, min, 25%, 50%, 75%, max
        body = Query(query_params["query"])

        for field in numeric_source_fields:
            body.metric_aggs("extended_stats_" + field, "extended_stats", field)
            body.metric_aggs("percentiles_" + field, "percentiles", field)

        response = query_compiler._client.search(
            index=query_compiler._index_pattern, size=0, body=body.to_search_body()
        )

        results = {}

        for field in numeric_source_fields:
            values = list()
            values.append(response["aggregations"]["extended_stats_" + field]["count"])
            values.append(response["aggregations"]["extended_stats_" + field]["avg"])
            values.append(
                response["aggregations"]["extended_stats_" + field]["std_deviation"]
            )
            values.append(response["aggregations"]["extended_stats_" + field]["min"])
            values.append(
                response["aggregations"]["percentiles_" + field]["values"]["25.0"]
            )
            values.append(
                response["aggregations"]["percentiles_" + field]["values"]["50.0"]
            )
            values.append(
                response["aggregations"]["percentiles_" + field]["values"]["75.0"]
            )
            values.append(response["aggregations"]["extended_stats_" + field]["max"])

            # if not None
            if values.count(None) < len(values):
                results[field] = values

        df = pd.DataFrame(
            data=results,
            index=["count", "mean", "std", "min", "25%", "50%", "75%", "max"],
        )

        return df

    def to_pandas(self, query_compiler, show_progress=False):
        class PandasDataFrameCollector:
            def __init__(self, show_progress):
                self._df = None
                self._show_progress = show_progress

            def collect(self, df):
                # This collector does not batch data on output. Therefore, batch_size is fixed to None and this method
                # is only called once.
                if self._df is not None:
                    raise RuntimeError(
                        "Logic error in execution, this method must only be called once for this"
                        "collector - batch_size == None"
                    )
                self._df = df

            @staticmethod
            def batch_size():
                # Do not change (see notes on collect)
                return None

            @property
            def show_progress(self):
                return self._show_progress

        collector = PandasDataFrameCollector(show_progress)

        self._es_results(query_compiler, collector)

        return collector._df

    def to_csv(self, query_compiler, show_progress=False, **kwargs):
        class PandasToCSVCollector:
            def __init__(self, show_progress, **args):
                self._args = args
                self._show_progress = show_progress
                self._ret = None
                self._first_time = True

            def collect(self, df):
                # If this is the first time we collect results, then write header, otherwise don't write header
                # and append results
                if self._first_time:
                    self._first_time = False
                    df.to_csv(**self._args)
                else:
                    # Don't write header, and change mode to append
                    self._args["header"] = False
                    self._args["mode"] = "a"
                    df.to_csv(**self._args)

            @staticmethod
            def batch_size():
                # By default read n docs and then dump to csv
                batch_size = DEFAULT_CSV_BATCH_OUTPUT_SIZE
                return batch_size

            @property
            def show_progress(self):
                return self._show_progress

        collector = PandasToCSVCollector(show_progress, **kwargs)

        self._es_results(query_compiler, collector)

        return collector._ret

    def _es_results(self, query_compiler, collector):
        query_params, post_processing = self._resolve_tasks(query_compiler)

        size, sort_params = Operations._query_params_to_size_and_sort(query_params)

        script_fields = query_params["query_script_fields"]
        query = Query(query_params["query"])

        body = query.to_search_body()
        if script_fields is not None:
            body["script_fields"] = script_fields

        # Only return requested field_names
        _source = query_compiler.get_field_names(include_scripted_fields=False)
        if _source:
            # For query_compiler._client.search we could add _source
            # as a parameter, or add this value in body.
            #
            # If _source is a parameter it is encoded into to the url.
            #
            # If _source is a large number of fields (1000+) then this can result in an
            # extremely long url and a `too_long_frame_exception`. Therefore, add
            # _source to the body rather than as a _source parameter
            body["_source"] = _source
        else:
            _source = False

        es_results = None

        # If size=None use scan not search - then post sort results when in df
        # If size>10000 use scan
        is_scan = False
        if size is not None and size <= DEFAULT_ES_MAX_RESULT_WINDOW:
            if size > 0:
                try:

                    es_results = query_compiler._client.search(
                        index=query_compiler._index_pattern,
                        size=size,
                        sort=sort_params,
                        body=body,
                    )
                except Exception:
                    # Catch all ES errors and print debug (currently to stdout)
                    error = {
                        "index": query_compiler._index_pattern,
                        "size": size,
                        "sort": sort_params,
                        "body": body,
                    }
                    print("Elasticsearch error:", error)
                    raise
        else:
            is_scan = True
            es_results = scan(
                client=query_compiler._client,
                index=query_compiler._index_pattern,
                query=body,
            )
            # create post sort
            if sort_params is not None:
                post_processing.append(SortFieldAction(sort_params))

        if is_scan:
            while True:
                partial_result, df = query_compiler._es_results_to_pandas(
                    es_results, collector.batch_size(), collector.show_progress
                )
                df = self._apply_df_post_processing(df, post_processing)
                collector.collect(df)
                if not partial_result:
                    break
        else:
            partial_result, df = query_compiler._es_results_to_pandas(es_results)
            df = self._apply_df_post_processing(df, post_processing)
            collector.collect(df)

    def index_count(self, query_compiler, field):
        # field is the index field so count values
        query_params, post_processing = self._resolve_tasks(query_compiler)

        size = self._size(query_params, post_processing)

        # Size is dictated by operations
        if size is not None:
            # TODO - this is not necessarily valid as the field may not exist in ALL these docs
            return size

        body = Query(query_params["query"])
        body.exists(field, must=True)

        return query_compiler._client.count(
            index=query_compiler._index_pattern, body=body.to_count_body()
        )["count"]

    def _validate_index_operation(self, query_compiler, items):
        if not isinstance(items, list):
            raise TypeError(f"list item required - not {type(items)}")

        # field is the index field so count values
        query_params, post_processing = self._resolve_tasks(query_compiler)

        size = self._size(query_params, post_processing)

        # Size is dictated by operations
        if size is not None:
            raise NotImplementedError(
                f"Can not count field matches if size is set {size}"
            )

        return query_params, post_processing

    def index_matches_count(self, query_compiler, field, items):
        query_params, post_processing = self._validate_index_operation(
            query_compiler, items
        )

        body = Query(query_params["query"])

        if field == Index.ID_INDEX_FIELD:
            body.ids(items, must=True)
        else:
            body.terms(field, items, must=True)

        return query_compiler._client.count(
            index=query_compiler._index_pattern, body=body.to_count_body()
        )["count"]

    def drop_index_values(self, query_compiler, field, items):
        self._validate_index_operation(query_compiler, items)

        # Putting boolean queries together
        # i = 10
        # not i = 20
        # _id in [1,2,3]
        # _id not in [1,2,3]
        # a in ['a','b','c']
        # b not in ['a','b','c']
        # For now use term queries
        if field == Index.ID_INDEX_FIELD:
            task = QueryIdsTask(False, items)
        else:
            task = QueryTermsTask(False, field, items)
        self._tasks.append(task)

    @staticmethod
    def _query_params_to_size_and_sort(query_params):
        sort_params = None
        if query_params["query_sort_field"] and query_params["query_sort_order"]:
            sort_params = (
                query_params["query_sort_field"]
                + ":"
                + SortOrder.to_string(query_params["query_sort_order"])
            )

        size = query_params["query_size"]

        return size, sort_params

    @staticmethod
    def _count_post_processing(post_processing):
        size = None
        for action in post_processing:
            if isinstance(action, SizeTask):
                if size is None or action.size() < size:
                    size = action.size()

        return size

    @staticmethod
    def _apply_df_post_processing(df, post_processing):
        for action in post_processing:
            df = action.resolve_action(df)

        return df

    def _resolve_tasks(self, query_compiler):
        # We now try and combine all tasks into an Elasticsearch query
        # Some operations can be simply combined into a single query
        # other operations require pre-queries and then combinations
        # other operations require in-core post-processing of results
        query_params = {
            "query_sort_field": None,
            "query_sort_order": None,
            "query_size": None,
            "query_fields": None,
            "query_script_fields": None,
            "query": Query(),
        }

        post_processing = []

        for task in self._tasks:
            query_params, post_processing = task.resolve_task(
                query_params, post_processing, query_compiler
            )

        if self._arithmetic_op_fields_task is not None:
            (
                query_params,
                post_processing,
            ) = self._arithmetic_op_fields_task.resolve_task(
                query_params, post_processing, query_compiler
            )

        return query_params, post_processing

    def _size(self, query_params, post_processing):
        # Shrink wrap code around checking if size parameter is set
        size = query_params["query_size"]  # can be None

        pp_size = self._count_post_processing(post_processing)
        if pp_size is not None:
            if size is not None:
                size = min(size, pp_size)
            else:
                size = pp_size

        # This can return None
        return size

    def info_es(self, query_compiler, buf):
        buf.write("Operations:\n")
        buf.write(f" tasks: {self._tasks}\n")

        query_params, post_processing = self._resolve_tasks(query_compiler)
        size, sort_params = Operations._query_params_to_size_and_sort(query_params)
        _source = query_compiler._mappings.get_field_names()

        script_fields = query_params["query_script_fields"]
        query = Query(query_params["query"])
        body = query.to_search_body()
        if script_fields is not None:
            body["script_fields"] = script_fields

        buf.write(f" size: {size}\n")
        buf.write(f" sort_params: {sort_params}\n")
        buf.write(f" _source: {_source}\n")
        buf.write(f" body: {body}\n")
        buf.write(f" post_processing: {post_processing}\n")

    def update_query(self, boolean_filter):
        task = BooleanFilterTask(boolean_filter)
        self._tasks.append(task)<|MERGE_RESOLUTION|>--- conflicted
+++ resolved
@@ -17,10 +17,6 @@
 import typing
 
 import numpy as np
-<<<<<<< HEAD
-=======
-
->>>>>>> a779f04a
 import pandas as pd
 from elasticsearch.helpers import scan
 
@@ -43,10 +39,9 @@
     SizeTask,
 )
 
-<<<<<<< HEAD
 if typing.TYPE_CHECKING:
     from eland.query_compiler import QueryCompiler
-=======
+
 with warnings.catch_warnings():
     warnings.simplefilter("ignore")
     EMPTY_SERIES_DTYPE = pd.Series().dtype
@@ -56,7 +51,6 @@
     out_dtype = EMPTY_SERIES_DTYPE if not data else dtype
     s = pd.Series(data=data, index=data.keys(), dtype=out_dtype, **kwargs)
     return s
->>>>>>> a779f04a
 
 
 class Operations:
@@ -241,6 +235,18 @@
                     values.append(np.float64(np.NaN))
                     continue
 
+                """
+
+                            # transform population std into sample std
+                            # sample_std=\sqrt{\frac{1}{N-1}\sum_{i=1}^N(x_i-\bar{x})^2}
+                            # population_std=\sqrt{\frac{1}{N}\sum_{i=1}^N(x_i-\bar{x})^2}
+                            # sample_std=\sqrt{\frac{N}{N-1}population_std}
+                            if count <= 1:
+                                results[field] = np.float64(np.NaN)
+                            else:
+                                
+                """
+
                 if isinstance(es_agg, tuple):
                     agg_value = response["aggregations"][
                         f"{es_agg[0]}_{field.es_field_name}"
@@ -251,8 +257,28 @@
                         agg_value = agg_value["values"]
 
                     agg_value = agg_value[es_agg[1]]
+
+                    # Need to convert 'Population' stddev and variance into
+                    # 'Sample stddev and variance.
+                    if es_agg[1] in ("std_deviation", "variance"):
+                        count = response["aggregations"][f"{es_agg[0]}_{field.es_field_name}"]["count"]
+                        # Neither transformation works with count <1
+                        if count <= 1:
+                            agg_value = np.float64(np.NaN)
+
+                        elif es_agg[1] == "std_deviation":
+                            agg_value = count / (count - 1.0) * agg_value
+
+                        else:  # es_agg[1] == "variance"
+                            # sample_std=\sqrt{\frac{1}{N-1}\sum_{i=1}^N(x_i-\bar{x})^2}
+                            # population_std=\sqrt{\frac{1}{N}\sum_{i=1}^N(x_i-\bar{x})^2}
+                            # sample_std=\sqrt{\frac{N}{N-1}population_std}
+                            agg_value = np.sqrt(
+                                (count / (count - 1.0))
+                                * results[field]
+                                * results[field]
+                            )
                 else:
-<<<<<<< HEAD
                     agg_value = response["aggregations"][
                         f"{es_agg}_{field.es_field_name}"
                     ]
@@ -260,74 +286,12 @@
                         agg_value = elasticsearch_date_to_pandas_date(
                             agg_value["value_as_string"], field.es_date_format
                         )
-=======
-                    if isinstance(func, tuple):
-                        if func[0] == "percentiles":
-                            results[field] = response["aggregations"][
-                                "percentiles_" + field
-                            ]["values"]["50.0"]
-
-                            # If 0-length dataframe we get None here
-                            if results[field] is None:
-                                results[field] = np.float64(np.NaN)
-                        elif func[1] == "variance":
-                            # pandas computes the sample variance
-                            # Elasticsearch computes the population variance
-                            count = response["aggregations"][func[0] + "_" + field][
-                                "count"
-                            ]
-
-                            results[field] = response["aggregations"][
-                                func[0] + "_" + field
-                            ][func[1]]
-
-                            # transform population variance into sample variance
-                            if count <= 1:
-                                results[field] = np.float64(np.NaN)
-                            else:
-                                results[field] = count / (count - 1.0) * results[field]
-                        elif func[1] == "std_deviation":
-                            # pandas computes the sample std
-                            # Elasticsearch computes the population std
-                            count = response["aggregations"][func[0] + "_" + field][
-                                "count"
-                            ]
-
-                            results[field] = response["aggregations"][
-                                func[0] + "_" + field
-                            ][func[1]]
-
-                            # transform population std into sample std
-                            # sample_std=\sqrt{\frac{1}{N-1}\sum_{i=1}^N(x_i-\bar{x})^2}
-                            # population_std=\sqrt{\frac{1}{N}\sum_{i=1}^N(x_i-\bar{x})^2}
-                            # sample_std=\sqrt{\frac{N}{N-1}population_std}
-                            if count <= 1:
-                                results[field] = np.float64(np.NaN)
-                            else:
-                                results[field] = np.sqrt(
-                                    (count / (count - 1.0))
-                                    * results[field]
-                                    * results[field]
-                                )
-                        else:
-                            results[field] = response["aggregations"][
-                                func[0] + "_" + field
-                            ][func[1]]
->>>>>>> a779f04a
                     else:
                         agg_value = agg_value["value"]
 
-<<<<<<< HEAD
                 # These aggregations maintain the column datatype
                 if pd_agg in ("max", "min"):
                     agg_value = field.np_dtype.type(agg_value)
-=======
-        # Return single value if this is a series
-        # if len(numeric_source_fields) == 1:
-        #    return np.float64(results[numeric_source_fields[0]])
-        s = build_series(results)
->>>>>>> a779f04a
-
                 values.append(agg_value)
 
             results[field.index] = values if len(values) > 1 else values[0]
