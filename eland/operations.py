#  Licensed to Elasticsearch B.V. under one or more contributor
#  license agreements. See the NOTICE file distributed with
#  this work for additional information regarding copyright
#  ownership. Elasticsearch B.V. licenses this file to you under
#  the Apache License, Version 2.0 (the "License"); you may
#  not use this file except in compliance with the License.
#  You may obtain a copy of the License at
#
# 	http://www.apache.org/licenses/LICENSE-2.0
#
#  Unless required by applicable law or agreed to in writing,
#  software distributed under the License is distributed on an
#  "AS IS" BASIS, WITHOUT WARRANTIES OR CONDITIONS OF ANY
#  KIND, either express or implied.  See the License for the
#  specific language governing permissions and limitations
#  under the License.

import copy
from datetime import datetime
import warnings
from collections import defaultdict
from typing import (
    TYPE_CHECKING,
    Any,
    Dict,
    Generator,
    List,
    Iterable,
    Optional,
    Sequence,
    TextIO,
    Tuple,
    Union,
)

import numpy as np
import pandas as pd  # type: ignore
from elasticsearch.exceptions import NotFoundError

from eland.actions import PostProcessingAction
from eland.common import (
    DEFAULT_PROGRESS_REPORTING_NUM_ROWS,
    DEFAULT_PAGINATION_SIZE,
    DEFAULT_PIT_KEEP_ALIVE,
    DEFAULT_SEARCH_SIZE,
    SortOrder,
    build_pd_series,
    elasticsearch_date_to_pandas_date,
    es_version,
)
from eland.index import Index
from eland.query import Query
from eland.tasks import (
    RESOLVED_TASK_TYPE,
    ArithmeticOpFieldsTask,
    BooleanFilterTask,
    HeadTask,
    QueryIdsTask,
    QueryTermsTask,
    SampleTask,
    SizeTask,
    TailTask,
)

if TYPE_CHECKING:
    from numpy.typing import DTypeLike

    from eland.arithmetics import ArithmeticSeries
    from eland.field_mappings import Field
    from eland.filter import BooleanFilter
    from eland.query_compiler import QueryCompiler
    from eland.tasks import Task


class QueryParams:
    def __init__(self) -> None:
        self.query: Query = Query()
        self.sort_field: Optional[str] = None
        self.sort_order: Optional[SortOrder] = None
        self.size: Optional[int] = None
        self.fields: Optional[List[str]] = None
        self.script_fields: Optional[Dict[str, Dict[str, Any]]] = None


class Operations:
    """
    A collector of the queries and selectors we apply to queries to return the appropriate results.

    For example,
        - a list of the field_names in the DataFrame (a subset of field_names in the index)
        - a size limit on the results (e.g. for head(n=5))
        - a query to filter the results (e.g. df.A > 10)

    This is maintained as a 'task graph' (inspired by dask)
    (see https://docs.dask.org/en/latest/spec.html)
    """

    def __init__(
        self,
        tasks: Optional[List["Task"]] = None,
        arithmetic_op_fields_task: Optional["ArithmeticOpFieldsTask"] = None,
    ) -> None:
        self._tasks: List["Task"]
        if tasks is None:
            self._tasks = []
        else:
            self._tasks = tasks
        self._arithmetic_op_fields_task = arithmetic_op_fields_task

    def __constructor__(
        self,
        *args: Any,
        **kwargs: Any,
    ) -> "Operations":
        return type(self)(*args, **kwargs)

    def copy(self) -> "Operations":
        return self.__constructor__(
            tasks=copy.deepcopy(self._tasks),
            arithmetic_op_fields_task=copy.deepcopy(self._arithmetic_op_fields_task),
        )

    def head(self, index: "Index", n: int) -> None:
        # Add a task that is an ascending sort with size=n
        task = HeadTask(index, n)
        self._tasks.append(task)

    def tail(self, index: "Index", n: int) -> None:
        # Add a task that is descending sort with size=n
        task = TailTask(index, n)
        self._tasks.append(task)

    def sample(self, index: "Index", n: int, random_state: int) -> None:
        task = SampleTask(index, n, random_state)
        self._tasks.append(task)

    def arithmetic_op_fields(
        self, display_name: str, arithmetic_series: "ArithmeticSeries"
    ) -> None:
        if self._arithmetic_op_fields_task is None:
            self._arithmetic_op_fields_task = ArithmeticOpFieldsTask(
                display_name, arithmetic_series
            )
        else:
            self._arithmetic_op_fields_task.update(display_name, arithmetic_series)

    def get_arithmetic_op_fields(self) -> Optional[ArithmeticOpFieldsTask]:
        # get an ArithmeticOpFieldsTask if it exists
        return self._arithmetic_op_fields_task

    def __repr__(self) -> str:
        return repr(self._tasks)

    def count(self, query_compiler: "QueryCompiler") -> pd.Series:
        query_params, post_processing = self._resolve_tasks(query_compiler)

        # Elasticsearch _count is very efficient and so used to return results here. This means that
        # data frames that have restricted size or sort params will not return valid results
        # (_count doesn't support size).
        # Longer term we may fall back to pandas, but this may result in loading all index into memory.
        if self._size(query_params, post_processing) is not None:
            raise NotImplementedError(
                f"Requesting count with additional query and processing parameters "
                f"not supported {query_params} {post_processing}"
            )

        # Only return requested field_names
        fields = query_compiler.get_field_names(include_scripted_fields=False)

        counts = {}
        for field in fields:
            body = Query(query_params.query)
            body.exists(field, must=True)

            field_exists_count = query_compiler._client.count(
                index=query_compiler._index_pattern, body=body.to_count_body()
            )["count"]
            counts[field] = field_exists_count

        return build_pd_series(data=counts, index=fields)

    def _metric_agg_series(
        self,
        query_compiler: "QueryCompiler",
        agg: List["str"],
        numeric_only: Optional[bool] = None,
    ) -> pd.Series:
        results = self._metric_aggs(query_compiler, agg, numeric_only=numeric_only)
        if numeric_only:
            return build_pd_series(results, index=results.keys(), dtype=np.float64)
        else:
            # If all results are float convert into float64
            if all(isinstance(i, float) for i in results.values()):
                dtype: "DTypeLike" = np.float64
            # If all results are int convert into int64
            elif all(isinstance(i, int) for i in results.values()):
                dtype = np.int64
            # If single result is present consider that datatype instead of object
            elif len(results) <= 1:
                dtype = None
            else:
                dtype = "object"
            return build_pd_series(results, index=results.keys(), dtype=dtype)

    def value_counts(self, query_compiler: "QueryCompiler", es_size: int) -> pd.Series:
        return self._terms_aggs(query_compiler, "terms", es_size)

    def hist(
        self, query_compiler: "QueryCompiler", bins: int
    ) -> Tuple[pd.DataFrame, pd.DataFrame]:
        return self._hist_aggs(query_compiler, bins)

    def idx(
        self, query_compiler: "QueryCompiler", axis: int, sort_order: str
    ) -> pd.Series:

        if axis == 1:
            # Fetch idx on Columns
            raise NotImplementedError(
                "This feature is not implemented yet for 'axis = 1'"
            )

        # Fetch idx on Index
        query_params, post_processing = self._resolve_tasks(query_compiler)

        fields = query_compiler._mappings.all_source_fields()

        # Consider only Numeric fields
        fields = [field for field in fields if (field.is_numeric)]

        body = Query(query_params.query)

        for field in fields:
            body.top_hits_agg(
                name=f"top_hits_{field.es_field_name}",
                source_columns=[field.es_field_name],
                sort_order=sort_order,
                size=1,
            )

        # Fetch Response
        response = query_compiler._client.search(
            index=query_compiler._index_pattern, size=0, body=body.to_search_body()
        )
        response = response["aggregations"]

        results = {}
        for field in fields:
            res = response[f"top_hits_{field.es_field_name}"]["hits"]

            if not res["total"]["value"] > 0:
                raise ValueError("Empty Index with no rows")

            if not res["hits"][0]["_source"]:
                # This means there are NaN Values, we skip them
                # Implement this when skipna is implemented
                continue
            else:
                results[field.es_field_name] = res["hits"][0]["_id"]

        return pd.Series(results)

    def aggs(
        self,
        query_compiler: "QueryCompiler",
        pd_aggs: List[str],
        numeric_only: Optional[bool] = None,
    ) -> pd.DataFrame:
        results = self._metric_aggs(
            query_compiler, pd_aggs, numeric_only=numeric_only, is_dataframe_agg=True
        )
        return pd.DataFrame(
            results, index=pd_aggs, dtype=(np.float64 if numeric_only else None)
        )

    def mode(
        self,
        query_compiler: "QueryCompiler",
        pd_aggs: List[str],
        is_dataframe: bool,
        es_size: int,
        numeric_only: bool = False,
        dropna: bool = True,
    ) -> Union[pd.DataFrame, pd.Series]:

        results = self._metric_aggs(
            query_compiler,
            pd_aggs=pd_aggs,
            numeric_only=numeric_only,
            dropna=dropna,
            es_mode_size=es_size,
        )

        pd_dict: Dict[str, Any] = {}
        row_diff: Optional[int] = None

        if is_dataframe:
            # If multiple values of mode is returned for a particular column
            # find the maximum length and use that to fill dataframe with NaN/NaT
            rows_len = max(len(value) for value in results.values())
            for key, values in results.items():
                row_diff = rows_len - len(values)
                # Convert np.ndarray to list
                values = list(values)
                if row_diff:
                    if isinstance(values[0], pd.Timestamp):
                        values.extend([pd.NaT] * row_diff)
                    else:
                        values.extend([np.NaN] * row_diff)
                pd_dict[key] = values

            return pd.DataFrame(pd_dict)
        else:
            return pd.DataFrame(results.values()).iloc[0].rename()

    def _metric_aggs(
        self,
        query_compiler: "QueryCompiler",
        pd_aggs: List[str],
        numeric_only: Optional[bool] = None,
        is_dataframe_agg: bool = False,
        es_mode_size: Optional[int] = None,
        dropna: bool = True,
        percentiles: Optional[List[float]] = None,
    ) -> Dict[str, Any]:
        """
        Used to calculate metric aggregations
        https://www.elastic.co/guide/en/elasticsearch/reference/current/search-aggregations-metrics.html

        Parameters
        ----------
        query_compiler:
            Query Compiler object
        pd_aggs:
            aggregations that are to be performed on dataframe or series
        numeric_only:
            return either all numeric values or NaN/NaT
        is_dataframe_agg:
            know if this method is called from single-agg or aggreagation method
        es_mode_size:
            number of rows to return when multiple mode values are present.
        dropna:
            drop NaN/NaT for a dataframe
        percentiles:
            List of percentiles when 'quantile' agg is called. Otherwise it is None

        Returns
        -------
            A dictionary which contains all aggregations calculated.
        """
        query_params, post_processing = self._resolve_tasks(query_compiler)

        size = self._size(query_params, post_processing)
        if size is not None:
            raise NotImplementedError(
                f"Can not count field matches if size is set {size}"
            )

        fields = query_compiler._mappings.all_source_fields()
        if numeric_only:
            # Consider if field is Int/Float/Bool
            fields = [field for field in fields if (field.is_numeric or field.is_bool)]

        body = Query(query_params.query)

        # Convert pandas aggs to ES equivalent
        es_aggs = self._map_pd_aggs_to_es_aggs(pd_aggs, percentiles)

        for field in fields:
            for es_agg in es_aggs:
                # NaN/NaT fields are ignored
                if not field.is_es_agg_compatible(es_agg):
                    continue

                # If we have multiple 'extended_stats' etc. here we simply NOOP on 2nd call
                if isinstance(es_agg, tuple):
                    if es_agg[0] == "percentiles":
                        body.percentile_agg(
                            name=f"{es_agg[0]}_{field.es_field_name}",
                            field=field.es_field_name,
                            percents=es_agg[1],
                        )
                    else:
                        body.metric_aggs(
                            name=f"{es_agg[0]}_{field.es_field_name}",
                            func=es_agg[0],
                            field=field.aggregatable_es_field_name,
                        )
                elif es_agg == "mode":
                    # TODO for dropna=False, Check If field is timestamp or boolean or numeric,
                    # then use missing parameter for terms aggregation.
                    body.terms_aggs(
                        name=f"{es_agg}_{field.es_field_name}",
                        func="terms",
                        field=field.aggregatable_es_field_name,
                        es_size=es_mode_size,
                    )

                else:
                    body.metric_aggs(
                        name=f"{es_agg}_{field.es_field_name}",
                        func=es_agg,
                        field=field.aggregatable_es_field_name,
                    )

        response = query_compiler._client.search(
            index=query_compiler._index_pattern, size=0, body=body.to_search_body()
        )

        """
        Results are like (for 'sum', 'min')

             AvgTicketPrice  DistanceKilometers  DistanceMiles  FlightDelayMin
        sum    8.204365e+06        9.261629e+07   5.754909e+07          618150
        min    1.000205e+02        0.000000e+00   0.000000e+00               0
        """

        return self._unpack_metric_aggs(
            fields=fields,
            es_aggs=es_aggs,
            pd_aggs=pd_aggs,
            response=response,
            numeric_only=numeric_only,
            is_dataframe_agg=is_dataframe_agg,
            percentiles=percentiles,
        )

    def _terms_aggs(
        self, query_compiler: "QueryCompiler", func: str, es_size: int
    ) -> pd.Series:
        """
        Parameters
        ----------
        es_size: int, default None
            Parameter used by Series.value_counts()

        Returns
        -------
        pandas.Series
            Series containing results of `func` applied to the field_name(s)
        """
        query_params, post_processing = self._resolve_tasks(query_compiler)

        size = self._size(query_params, post_processing)
        if size is not None:
            raise NotImplementedError(
                f"Can not count field matches if size is set {size}"
            )

        # Get just aggregatable field_names
        aggregatable_field_names = query_compiler._mappings.aggregatable_field_names()

        body = Query(query_params.query)

        for field in aggregatable_field_names.keys():
            body.terms_aggs(field, func, field, es_size=es_size)

        response = query_compiler._client.search(
            index=query_compiler._index_pattern, size=0, body=body.to_search_body()
        )

        results = {}

        for key in aggregatable_field_names.keys():
            # key is aggregatable field, value is label
            # e.g. key=category.keyword, value=category
            for bucket in response["aggregations"][key]["buckets"]:
                results[bucket["key"]] = bucket["doc_count"]

        try:
            # get first value in dict (key is .keyword)
            name: Optional[str] = list(aggregatable_field_names.values())[0]
        except IndexError:
            name = None

        return build_pd_series(results, name=name)

    def _hist_aggs(
        self, query_compiler: "QueryCompiler", num_bins: int
    ) -> Tuple[pd.DataFrame, pd.DataFrame]:
        # Get histogram bins and weights for numeric field_names
        query_params, post_processing = self._resolve_tasks(query_compiler)

        size = self._size(query_params, post_processing)
        if size is not None:
            raise NotImplementedError(
                f"Can not count field matches if size is set {size}"
            )

        numeric_source_fields = query_compiler._mappings.numeric_source_fields()

        body = Query(query_params.query)

        results = self._metric_aggs(query_compiler, ["min", "max"], numeric_only=True)
        min_aggs = {}
        max_aggs = {}
        for field, (min_agg, max_agg) in results.items():
            min_aggs[field] = min_agg
            max_aggs[field] = max_agg

        for field in numeric_source_fields:
            body.hist_aggs(field, field, min_aggs[field], max_aggs[field], num_bins)

        response = query_compiler._client.search(
            index=query_compiler._index_pattern, size=0, body=body.to_search_body()
        )
        # results are like
        # "aggregations" : {
        #     "DistanceKilometers" : {
        #       "buckets" : [
        #         {
        #           "key" : 0.0,
        #           "doc_count" : 2956
        #         },
        #         {
        #           "key" : 1988.1482421875,
        #           "doc_count" : 768
        #         },
        #         ...

        bins: Dict[str, List[int]] = {}
        weights: Dict[str, List[int]] = {}

        # There is one more bin that weights
        # len(bins) = len(weights) + 1

        # bins = [  0.  36.  72. 108. 144. 180. 216. 252. 288. 324. 360.]
        # len(bins) == 11
        # weights = [10066.,   263.,   386.,   264.,   273.,   390.,   324.,   438.,   261.,   394.]
        # len(weights) == 10

        # ES returns
        # weights = [10066.,   263.,   386.,   264.,   273.,   390.,   324.,   438.,   261.,   252.,    142.]
        # So sum last 2 buckets
        for field in numeric_source_fields:

            # in case of series let plotting.ed_hist_series thrown an exception
            if not response.get("aggregations"):
                continue

            # in case of dataframe, throw warning that field is excluded
            if not response["aggregations"].get(field):
                warnings.warn(
                    f"{field} has no meaningful histogram interval and will be excluded. "
                    f"All values 0.",
                    UserWarning,
                )
                continue

            buckets = response["aggregations"][field]["buckets"]

            bins[field] = []
            weights[field] = []

            for bucket in buckets:
                bins[field].append(bucket["key"])

                if bucket == buckets[-1]:
                    weights[field][-1] += bucket["doc_count"]
                else:
                    weights[field].append(bucket["doc_count"])

        df_bins = pd.DataFrame(data=bins)
        df_weights = pd.DataFrame(data=weights)
        return df_bins, df_weights

    def _unpack_metric_aggs(
        self,
        fields: List["Field"],
        es_aggs: Union[List[str], List[Tuple[str, List[float]]]],
        pd_aggs: List[str],
        response: Dict[str, Any],
        numeric_only: Optional[bool],
        percentiles: Optional[Sequence[float]] = None,
        is_dataframe_agg: bool = False,
        is_groupby: bool = False,
    ) -> Dict[str, List[Any]]:
        """
        This method unpacks metric aggregations JSON response.
        This can be called either directly on an aggs query
        or on an individual bucket within a composite aggregation.

        Parameters
        ----------
        fields:
            a list of Field Mappings
        es_aggs:
            Eland Equivalent of aggs
        pd_aggs:
            a list of aggs
        response:
            a dict containing response from Elasticsearch
        numeric_only:
            return either numeric values or NaN/NaT
        is_dataframe_agg:
            - True then aggregation is called from dataframe
            - False then aggregation is called from series
        percentiles:
            List of percentiles when 'quantile' agg is called. Otherwise it is None

        Returns
        -------
            a dictionary on which agg caluculations are done.
        """
        results: Dict[str, Any] = {}
        percentile_values: List[float] = []
        agg_value: Any

        for field in fields:
            values = []
            for es_agg, pd_agg in zip(es_aggs, pd_aggs):
                # is_dataframe_agg is used to differentiate agg() and an aggregation called through .mean()
                # If the field and agg aren't compatible we add a NaN/NaT for agg
                # If the field and agg aren't compatible we don't add NaN/NaT for an aggregation called through .mean()
                if not field.is_es_agg_compatible(es_agg):
                    if is_dataframe_agg and not numeric_only:
                        values.append(field.nan_value)
                    elif not is_dataframe_agg and numeric_only is False:
                        values.append(field.nan_value)
                    # Explicit condition for mad to add NaN because it doesn't support bool
                    elif is_dataframe_agg and numeric_only:
                        if pd_agg == "mad":
                            values.append(field.nan_value)
                    continue

                if isinstance(es_agg, tuple):
                    agg_value = response["aggregations"][
                        f"{es_agg[0]}_{field.es_field_name}"
                    ]

                    # Pull multiple values from 'percentiles' result.
                    if es_agg[0] == "percentiles":
                        agg_value = agg_value["values"]  # Returns dictionary
                        if pd_agg == "median":
                            agg_value = agg_value["50.0"]
                        # Currently Pandas does the same
                        # If we call quantile it returns the same result as of median.
                        elif (
                            pd_agg == "quantile" and is_dataframe_agg and not is_groupby
                        ):
                            agg_value = agg_value["50.0"]
                        else:
                            # Maintain order of percentiles
                            if percentiles:
                                percentile_values = [
                                    agg_value[str(i)] for i in percentiles
                                ]

                    if not percentile_values and pd_agg not in ("quantile", "median"):
                        agg_value = agg_value[es_agg[1]]
                    # Need to convert 'Population' stddev and variance
                    # from Elasticsearch into 'Sample' stddev and variance
                    # which is what pandas uses.
                    if es_agg[1] in ("std_deviation", "variance"):
                        # Neither transformation works with count <=1
                        count = response["aggregations"][
                            f"{es_agg[0]}_{field.es_field_name}"
                        ]["count"]

                        # All of the below calculations result in NaN if count<=1
                        if count <= 1:
                            agg_value = np.NaN

                        elif es_agg[1] == "std_deviation":
                            agg_value *= count / (count - 1.0)

                        else:  # es_agg[1] == "variance"
                            # sample_std=\sqrt{\frac{1}{N-1}\sum_{i=1}^N(x_i-\bar{x})^2}
                            # population_std=\sqrt{\frac{1}{N}\sum_{i=1}^N(x_i-\bar{x})^2}
                            # sample_std=\sqrt{\frac{N}{N-1}population_std}
                            agg_value = np.sqrt(
                                (count / (count - 1.0)) * agg_value * agg_value
                            )
                elif es_agg == "mode":
                    # For terms aggregation buckets are returned
                    # agg_value will be of type list
                    agg_value = response["aggregations"][
                        f"{es_agg}_{field.es_field_name}"
                    ]["buckets"]
                else:
                    agg_value = response["aggregations"][
                        f"{es_agg}_{field.es_field_name}"
                    ]["value"]

                if isinstance(agg_value, list):
                    # include top-terms in the result.
                    if not agg_value:
                        # If the all the documents for a field are empty
                        agg_value = [field.nan_value]
                    else:
                        max_doc_count = agg_value[0]["doc_count"]
                        # We need only keys which are equal to max_doc_count
                        # lesser values are ignored
                        agg_value = [
                            item["key"]
                            for item in agg_value
                            if item["doc_count"] == max_doc_count
                        ]

                        # Maintain datatype by default because pandas does the same
                        # text are returned as-is
                        if field.is_bool or field.is_numeric:
                            agg_value = [
                                field.np_dtype.type(value) for value in agg_value
                            ]

                # Null usually means there were no results.
                if not isinstance(agg_value, (list, dict)) and (
                    agg_value is None or np.isnan(agg_value)
                ):
                    if is_dataframe_agg and not numeric_only:
                        agg_value = np.NaN
                    elif not is_dataframe_agg and numeric_only is False:
                        agg_value = np.NaN

                # Cardinality is always either NaN or integer.
                elif pd_agg in ("nunique", "count"):
                    agg_value = (
                        int(agg_value)
                        if isinstance(agg_value, (int, float))
                        else np.NaN
                    )

                # If this is a non-null timestamp field convert to a pd.Timestamp()
                elif field.is_timestamp:
                    if isinstance(agg_value, list):
                        # convert to timestamp results for mode
                        agg_value = [
                            elasticsearch_date_to_pandas_date(
                                value, field.es_date_format
                            )
                            for value in agg_value
                        ]
                    elif percentile_values:
                        percentile_values = [
                            elasticsearch_date_to_pandas_date(
                                value, field.es_date_format
                            )
                            for value in percentile_values
                        ]
                    else:
                        assert not isinstance(agg_value, dict)
                        agg_value = elasticsearch_date_to_pandas_date(
                            agg_value, field.es_date_format
                        )
                # If numeric_only is False | None then maintain column datatype
                elif not numeric_only and pd_agg != "quantile":
                    # we're only converting to bool for lossless aggs like min, max, and median.
                    if pd_agg in {"max", "min", "median", "sum", "mode"}:
                        # 'sum' isn't representable with bool, use int64
                        if pd_agg == "sum" and field.is_bool:
                            agg_value = np.int64(agg_value)
                        else:
                            agg_value = field.np_dtype.type(agg_value)

                if not percentile_values:
                    values.append(agg_value)

            # If numeric_only is True and We only have a NaN type field then we check for empty.
            if values:
                results[field.column] = values if len(values) > 1 else values[0]
            # This only runs when df.quantile() or series.quantile() or
            # quantile from groupby is called
            if percentile_values:
                results[f"{field.column}"] = percentile_values

        return results

    def quantile(
        self,
        query_compiler: "QueryCompiler",
        pd_aggs: List[str],
        quantiles: Union[int, float, List[int], List[float]],
        is_dataframe: bool = True,
        numeric_only: Optional[bool] = True,
    ) -> Union[pd.DataFrame, pd.Series]:

        percentiles = [
            quantile_to_percentile(x)
            for x in (
                (quantiles,) if not isinstance(quantiles, (list, tuple)) else quantiles
            )
        ]

        result = self._metric_aggs(
            query_compiler,
            pd_aggs=pd_aggs,
            percentiles=percentiles,
            is_dataframe_agg=False,
            numeric_only=numeric_only,
        )

        df = pd.DataFrame(
            result,
            index=[i / 100 for i in percentiles],
            columns=result.keys(),
            dtype=(np.float64 if numeric_only else None),
        )

        # Display Output same as pandas does
        if isinstance(quantiles, float):
            return df.squeeze()
        else:
            return df if is_dataframe else df.transpose().iloc[0]

    def aggs_groupby(
        self,
        query_compiler: "QueryCompiler",
        by: List[str],
        pd_aggs: List[str],
        dropna: bool = True,
        quantiles: Optional[Union[int, float, List[int], List[float]]] = None,
        is_dataframe_agg: bool = False,
        numeric_only: Optional[bool] = True,
    ) -> pd.DataFrame:
        """
        This method is used to construct groupby aggregation dataframe

        Parameters
        ----------
        query_compiler:
            A Query compiler
        by:
            a list of columns on which groupby operations have to be performed
        pd_aggs:
            a list of aggregations to be performed
        dropna:
            Drop None values if True.
            TODO Not yet implemented
        is_dataframe_agg:
            Know if groupby with aggregation or single agg is called.
        numeric_only:
            return either numeric values or NaN/NaT
        quantiles:
            List of quantiles when 'quantile' agg is called. Otherwise it is None

        Returns
        -------
            A dataframe which consists groupby data
        """
        query_params, post_processing = self._resolve_tasks(query_compiler)

        size = self._size(query_params, post_processing)
        if size is not None:
            raise NotImplementedError(
                f"Can not count field matches if size is set {size}"
            )

        by_fields, agg_fields = query_compiler._mappings.groupby_source_fields(by=by)

        # Used defaultdict to avoid initialization of columns with lists
        results: Dict[Any, List[Any]] = defaultdict(list)

        if numeric_only:
            agg_fields = [
                field for field in agg_fields if (field.is_numeric or field.is_bool)
            ]

        body = Query(query_params.query)

        # To return for creating multi-index on columns
        headers = [agg_field.column for agg_field in agg_fields]

        percentiles: Optional[List[float]] = None
        len_percentiles: int = 0
        if quantiles:
            percentiles = [
                quantile_to_percentile(x)
                for x in (
                    (quantiles,)
                    if not isinstance(quantiles, (list, tuple))
                    else quantiles
                )
            ]
            len_percentiles = len(percentiles)

        # Convert pandas aggs to ES equivalent
        es_aggs = self._map_pd_aggs_to_es_aggs(pd_aggs=pd_aggs, percentiles=percentiles)

        # Construct Query
        for by_field in by_fields:
            if by_field.aggregatable_es_field_name is None:
                raise ValueError(
                    f"Cannot use {by_field.column!r} with groupby() because "
                    f"it has no aggregatable fields in Elasticsearch"
                )
            # groupby fields will be term aggregations
            body.composite_agg_bucket_terms(
                name=f"groupby_{by_field.column}",
                field=by_field.aggregatable_es_field_name,
            )

        for agg_field in agg_fields:
            for es_agg in es_aggs:
                # Skip if the field isn't compatible or if the agg is
                # 'value_count' as this value is pulled from bucket.doc_count.
                if not agg_field.is_es_agg_compatible(es_agg):
                    continue

                # If we have multiple 'extended_stats' etc. here we simply NOOP on 2nd call
                if isinstance(es_agg, tuple):
                    if es_agg[0] == "percentiles":
                        body.percentile_agg(
                            name=f"{es_agg[0]}_{agg_field.es_field_name}",
                            field=agg_field.es_field_name,
                            percents=es_agg[1],
                        )
                    else:
                        body.metric_aggs(
                            f"{es_agg[0]}_{agg_field.es_field_name}",
                            es_agg[0],
                            agg_field.aggregatable_es_field_name,
                        )
                else:
                    body.metric_aggs(
                        f"{es_agg}_{agg_field.es_field_name}",
                        es_agg,
                        agg_field.aggregatable_es_field_name,
                    )

        # Composite aggregation
        body.composite_agg_start(
            size=DEFAULT_PAGINATION_SIZE, name="groupby_buckets", dropna=dropna
        )

        for buckets in self.bucket_generator(query_compiler, body):
            # We recieve response row-wise
            for bucket in buckets:
                # groupby columns are added to result same way they are returned
                for by_field in by_fields:
                    bucket_key = bucket["key"][f"groupby_{by_field.column}"]

                    # Datetimes always come back as integers, convert to pd.Timestamp()
                    if by_field.is_timestamp and isinstance(bucket_key, int):
                        bucket_key = pd.to_datetime(bucket_key, unit="ms")

                    if pd_aggs == ["quantile"] and len_percentiles > 1:
                        bucket_key = [bucket_key] * len_percentiles

                    results[by_field.column].extend(
                        bucket_key if isinstance(bucket_key, list) else [bucket_key]
                    )

                agg_calculation = self._unpack_metric_aggs(
                    fields=agg_fields,
                    es_aggs=es_aggs,
                    pd_aggs=pd_aggs,
                    response={"aggregations": bucket},
                    numeric_only=numeric_only,
                    percentiles=percentiles,
                    # We set 'True' here because we want the value
                    # unpacking to always be in 'dataframe' mode.
                    is_dataframe_agg=True,
                    is_groupby=True,
                )

                # to construct index with quantiles
                if pd_aggs == ["quantile"] and percentiles and len_percentiles > 1:
                    results[None].extend([i / 100 for i in percentiles])

                # Process the calculated agg values to response
                for key, value in agg_calculation.items():
                    if not isinstance(value, list):
                        results[key].append(value)
                        continue
                    elif isinstance(value, list) and pd_aggs == ["quantile"]:
                        results[f"{key}_{pd_aggs[0]}"].extend(value)
                    else:
                        for pd_agg, val in zip(pd_aggs, value):
                            results[f"{key}_{pd_agg}"].append(val)

        if pd_aggs == ["quantile"] and len_percentiles > 1:
            # by never holds None by default, we make an exception
            # here to maintain output same as pandas, also mypy complains
            by = by + [None]  # type: ignore

        agg_df = pd.DataFrame(results).set_index(by).sort_index()

        if is_dataframe_agg:
            # Convert header columns to MultiIndex
            agg_df.columns = pd.MultiIndex.from_product([headers, pd_aggs])
        else:
            # Convert header columns to Index
            agg_df.columns = pd.Index(headers)

        return agg_df

    @staticmethod
    def bucket_generator(
        query_compiler: "QueryCompiler", body: "Query"
    ) -> Generator[Sequence[Dict[str, Any]], None, Sequence[Dict[str, Any]]]:
        """
            This can be used for all groupby operations.
        e.g.
        "aggregations": {
            "groupby_buckets": {
                "after_key": {"total_quantity": 8},
                "buckets": [
                    {
                        "key": {"total_quantity": 1},
                        "doc_count": 87,
                        "taxful_total_price_avg": {"value": 48.035978536496216},
                    }
                ],
            }
        }
        Returns
        -------
        A generator which initially yields the bucket
        If after_key is found, use it to fetch the next set of buckets.

        """
        while True:
            res = query_compiler._client.search(
                index=query_compiler._index_pattern,
                size=0,
                body=body.to_search_body(),
            )

            # Pagination Logic
            composite_buckets: Dict[str, Any] = res["aggregations"]["groupby_buckets"]

            after_key: Optional[Dict[str, Any]] = composite_buckets.get(
                "after_key", None
            )
            buckets: Sequence[Dict[str, Any]] = composite_buckets["buckets"]

            if after_key:

                # yield the bucket which contains the result
                yield buckets

                body.composite_agg_after_key(
                    name="groupby_buckets",
                    after_key=after_key,
                )
            else:
                return buckets

    @staticmethod
    def _map_pd_aggs_to_es_aggs(
        pd_aggs: List[str], percentiles: Optional[List[float]] = None
    ) -> Union[List[str], List[Tuple[str, List[float]]]]:
        """
        Args:
            pd_aggs - list of pandas aggs (e.g. ['mad', 'min', 'std'] etc.)
            percentiles - list of percentiles for 'quantile' agg

        Returns:
            ed_aggs - list of corresponding es_aggs (e.g. ['median_absolute_deviation', 'min', 'std'] etc.)

        Pandas supports a lot of options here, and these options generally work on text and numerics in pandas.
        Elasticsearch has metric aggs and terms aggs so will have different behaviour.

        Pandas aggs that return field_names (as opposed to transformed rows):

        all
        any
        count
        mad
        max
        mean
        median
        min
        mode
        quantile
        rank
        sem
        skew
        sum
        std
        var
        nunique
        """
        # pd aggs that will be mapped to es aggs
        # that can use 'extended_stats'.
        extended_stats_pd_aggs = {"mean", "min", "max", "sum", "var", "std"}
        extended_stats_es_aggs = {"avg", "min", "max", "sum"}
        extended_stats_calls = 0

        es_aggs: List[Any] = []
        for pd_agg in pd_aggs:
            if pd_agg in extended_stats_pd_aggs:
                extended_stats_calls += 1

            # Aggs that are 'extended_stats' compatible
            if pd_agg == "count":
                es_aggs.append("value_count")
            elif pd_agg == "max":
                es_aggs.append("max")
            elif pd_agg == "min":
                es_aggs.append("min")
            elif pd_agg == "mean":
                es_aggs.append("avg")
            elif pd_agg == "sum":
                es_aggs.append("sum")
            elif pd_agg == "std":
                es_aggs.append(("extended_stats", "std_deviation"))
            elif pd_agg == "var":
                es_aggs.append(("extended_stats", "variance"))

            # Aggs that aren't 'extended_stats' compatible
            elif pd_agg == "nunique":
                es_aggs.append("cardinality")
            elif pd_agg == "mad":
                es_aggs.append("median_absolute_deviation")
            elif pd_agg == "median":
                es_aggs.append(("percentiles", (50.0,)))
            elif pd_agg == "quantile":
                # None when 'quantile' is called in df.agg[...]
                # Behaves same as median because pandas does the same.
                if percentiles is not None:
                    es_aggs.append(("percentiles", tuple(percentiles)))
                else:
                    es_aggs.append(("percentiles", (50.0,)))

            elif pd_agg == "mode":
                if len(pd_aggs) != 1:
                    raise NotImplementedError(
                        "Currently mode is not supported in df.agg(...). Try df.mode()"
                    )
                else:
                    es_aggs.append("mode")

            # Not implemented
            elif pd_agg == "rank":
                # TODO
                raise NotImplementedError(pd_agg, " not currently implemented")
            elif pd_agg == "sem":
                # TODO
                raise NotImplementedError(pd_agg, " not currently implemented")
            else:
                raise NotImplementedError(pd_agg, " not currently implemented")

        # If two aggs compatible with 'extended_stats' is called we can
        # piggy-back on that single aggregation.
        if extended_stats_calls >= 2:
            es_aggs = [
                ("extended_stats", es_agg)
                if es_agg in extended_stats_es_aggs
                else es_agg
                for es_agg in es_aggs
            ]

        return es_aggs

    def filter(
        self,
        query_compiler: "QueryCompiler",
        items: Optional[List[str]] = None,
        like: Optional[str] = None,
        regex: Optional[str] = None,
    ) -> None:
        # This function is only called for axis='index',
        # DataFrame.filter(..., axis="columns") calls .drop()
        if items is not None:
            self.filter_index_values(
                query_compiler, field=query_compiler.index.es_index_field, items=items
            )
            return
        elif like is not None:
            arg_name = "like"
        else:
            assert regex is not None
            arg_name = "regex"

        raise NotImplementedError(
            f".filter({arg_name}='...', axis='index') is currently not supported due "
            f"to substring and regex operations not being available for Elasticsearch document IDs."
        )

    def describe(self, query_compiler: "QueryCompiler") -> pd.DataFrame:
        query_params, post_processing = self._resolve_tasks(query_compiler)

        size = self._size(query_params, post_processing)
        if size is not None:
            raise NotImplementedError(
                f"Can not count field matches if size is set {size}"
            )

        df1 = self.aggs(
            query_compiler=query_compiler,
            pd_aggs=["count", "mean", "std", "min", "max"],
            numeric_only=True,
        )
        df2 = self.quantile(
            query_compiler=query_compiler,
            pd_aggs=["quantile"],
            quantiles=[0.25, 0.5, 0.75],
            is_dataframe=True,
            numeric_only=True,
        )

        # Convert [.25,.5,.75] to ["25%", "50%", "75%"]
        df2 = df2.set_index([["25%", "50%", "75%"]])

        return pd.concat([df1, df2]).reindex(
            ["count", "mean", "std", "min", "25%", "50%", "75%", "max"]
        )

    def iterrows(
        self,
        query_compiler: "QueryCompiler"
    ) -> Iterable[Tuple[Union[str, Tuple[str, ...]], pd.Series]]:
        query_params, post_processing = self._resolve_tasks(query_compiler)
        result_size, sort_params = Operations._query_params_to_size_and_sort(
            query_params
        )

        script_fields = query_params.script_fields
        query = Query(query_params.query)

        body = query.to_search_body()
        if script_fields is not None:
            body["script_fields"] = script_fields

        # Only return requested field_names and add them to body
        _source = query_compiler.get_field_names(include_scripted_fields=False)
        body["_source"] = _source if _source else False

        if sort_params:
            body["sort"] = [sort_params]

        es_results_generator = search_yield_hits(
            query_compiler=query_compiler, body=body, max_number_of_hits=result_size
        )
        df_generator = query_compiler._es_results_to_pandas(es_results_generator)

        for df in df_generator:
            df = self._apply_df_post_processing(df, post_processing)
            yield from df.iterrows()

    def itertuples(
        self,
        query_compiler: "QueryCompiler",
        index: bool,
        name: Union[str, None]
    ) -> Iterable[Tuple[Any, ...]]:
        query_params, post_processing = self._resolve_tasks(query_compiler)
        result_size, sort_params = Operations._query_params_to_size_and_sort(
            query_params
        )

        script_fields = query_params.script_fields
        query = Query(query_params.query)

        body = query.to_search_body()
        if script_fields is not None:
            body["script_fields"] = script_fields

        # Only return requested field_names and add them to body
        _source = query_compiler.get_field_names(include_scripted_fields=False)
        body["_source"] = _source if _source else False

        if sort_params:
            body["sort"] = [sort_params]

        es_results_generator = search_yield_hits(
            query_compiler=query_compiler, body=body, max_number_of_hits=result_size
        )
        df_generator = query_compiler._es_results_to_pandas(es_results_generator)

        for df in df_generator:
            df = self._apply_df_post_processing(df, post_processing)
            yield from df.itertuples(index=index, name=name)

    def to_pandas(
        self, query_compiler: "QueryCompiler", show_progress: bool = False
    ) -> pd.DataFrame:
        df = self._es_results(query_compiler, show_progress)

        return df

    def to_csv(
        self,
        query_compiler: "QueryCompiler",
        show_progress: bool = False,
        **kwargs: Union[bool, str],
    ) -> Optional[str]:
        df = self._es_results(query_compiler, show_progress)
        return df.to_csv(**kwargs)  # type: ignore[no-any-return]

    def _es_results(
        self, query_compiler: "QueryCompiler", show_progress: bool = False
    ) -> pd.DataFrame:
        query_params, post_processing = self._resolve_tasks(query_compiler)

        result_size, sort_params = Operations._query_params_to_size_and_sort(
            query_params
        )

        script_fields = query_params.script_fields
        query = Query(query_params.query)

        body = query.to_search_body()
        if script_fields is not None:
            body["script_fields"] = script_fields

        # Only return requested field_names and add them to body
        _source = query_compiler.get_field_names(include_scripted_fields=False)
        body["_source"] = _source if _source else False

        if sort_params:
            body["sort"] = [sort_params]

<<<<<<< HEAD
        es_results_generator = search_yield_hits(
            query_compiler=query_compiler, body=body, max_number_of_hits=result_size
=======
        es_results: List[Dict[str, Any]] = sum(
            _search_yield_hits(
                query_compiler=query_compiler, body=body, max_number_of_hits=result_size
            ),
            [],
>>>>>>> e4f88a34
        )
        df_generator = query_compiler._es_results_to_pandas(es_results_generator)

<<<<<<< HEAD
        # Put it in the list first, and then convert it into a pandas DataFrame 
        # which is faster than using pandas.DataFrame.append()
        # https://pandas.pydata.org/pandas-docs/stable/reference/api/pandas.DataFrame.append.html
        df_list = []

        i = 0
        for df in df_generator:
            i = i + len(df)

            df_list.append(df)

            if show_progress:
                if i % DEFAULT_PROGRESS_REPORTING_NUM_ROWS == 0:
                    print(f"{datetime.now()}: read {i} rows")

        if show_progress:
            print(f"{datetime.now()}: read {i} rows")

        df_results = pd.concat(df_list)
        df_results = self._apply_df_post_processing(df_results, post_processing)
        return df_results
=======
        df = query_compiler._es_results_to_pandas(
            results=es_results, show_progress=show_progress
        )
        df = self._apply_df_post_processing(df, post_processing)
        return df
>>>>>>> e4f88a34

    def index_count(self, query_compiler: "QueryCompiler", field: str) -> int:
        # field is the index field so count values
        query_params, post_processing = self._resolve_tasks(query_compiler)

        size = self._size(query_params, post_processing)

        # Size is dictated by operations
        if size is not None:
            # TODO - this is not necessarily valid as the field may not exist in ALL these docs
            return size

        body = Query(query_params.query)
        body.exists(field, must=True)

        count: int = query_compiler._client.count(
            index=query_compiler._index_pattern, body=body.to_count_body()
        )["count"]
        return count

    def _validate_index_operation(
        self, query_compiler: "QueryCompiler", items: List[str]
    ) -> RESOLVED_TASK_TYPE:
        if not isinstance(items, list):
            raise TypeError(f"list item required - not {type(items)}")

        # field is the index field so count values
        query_params, post_processing = self._resolve_tasks(query_compiler)

        size = self._size(query_params, post_processing)

        # Size is dictated by operations
        if size is not None:
            raise NotImplementedError(
                f"Can not count field matches if size is set {size}"
            )

        return query_params, post_processing

    def index_matches_count(
        self, query_compiler: "QueryCompiler", field: str, items: List[Any]
    ) -> int:
        query_params, post_processing = self._validate_index_operation(
            query_compiler, items
        )

        body = Query(query_params.query)

        if field == Index.ID_INDEX_FIELD:
            body.ids(items, must=True)
        else:
            body.terms(field, items, must=True)

        count: int = query_compiler._client.count(
            index=query_compiler._index_pattern, body=body.to_count_body()
        )["count"]
        return count

    def drop_index_values(
        self, query_compiler: "QueryCompiler", field: str, items: List[str]
    ) -> None:
        self._validate_index_operation(query_compiler, items)

        # Putting boolean queries together
        # i = 10
        # not i = 20
        # _id in [1,2,3]
        # _id not in [1,2,3]
        # a in ['a','b','c']
        # b not in ['a','b','c']
        # For now use term queries
        task: Union["QueryIdsTask", "QueryTermsTask"]
        if field == Index.ID_INDEX_FIELD:
            task = QueryIdsTask(False, items)
        else:
            task = QueryTermsTask(False, field, items)
        self._tasks.append(task)

    def filter_index_values(
        self, query_compiler: "QueryCompiler", field: str, items: List[str]
    ) -> None:
        # Basically .drop_index_values() except with must=True on tasks.
        self._validate_index_operation(query_compiler, items)

        task: Union["QueryIdsTask", "QueryTermsTask"]
        if field == Index.ID_INDEX_FIELD:
            task = QueryIdsTask(True, items, sort_index_by_ids=True)
        else:
            task = QueryTermsTask(True, field, items)
        self._tasks.append(task)

    @staticmethod
    def _query_params_to_size_and_sort(
        query_params: QueryParams,
    ) -> Tuple[Optional[int], Optional[Dict[str, str]]]:
        sort_params = None
        if query_params.sort_field and query_params.sort_order:
            sort_params = {
                query_params.sort_field: SortOrder.to_string(query_params.sort_order)
            }
        size = query_params.size
        return size, sort_params

    @staticmethod
    def _count_post_processing(
        post_processing: List["PostProcessingAction"],
    ) -> Optional[int]:
        size = None
        for action in post_processing:
            if isinstance(action, SizeTask):
                if size is None or action.size() < size:
                    size = action.size()
        return size

    @staticmethod
    def _apply_df_post_processing(
        df: "pd.DataFrame", post_processing: List["PostProcessingAction"]
    ) -> pd.DataFrame:
        for action in post_processing:
            df = action.resolve_action(df)

        return df

    def _resolve_tasks(self, query_compiler: "QueryCompiler") -> RESOLVED_TASK_TYPE:
        # We now try and combine all tasks into an Elasticsearch query
        # Some operations can be simply combined into a single query
        # other operations require pre-queries and then combinations
        # other operations require in-core post-processing of results
        query_params = QueryParams()
        post_processing: List["PostProcessingAction"] = []

        for task in self._tasks:
            query_params, post_processing = task.resolve_task(
                query_params, post_processing, query_compiler
            )

        if self._arithmetic_op_fields_task is not None:
            (
                query_params,
                post_processing,
            ) = self._arithmetic_op_fields_task.resolve_task(
                query_params, post_processing, query_compiler
            )

        return query_params, post_processing

    def _size(
        self, query_params: "QueryParams", post_processing: List["PostProcessingAction"]
    ) -> Optional[int]:
        # Shrink wrap code around checking if size parameter is set
        size = query_params.size

        pp_size = self._count_post_processing(post_processing)
        if pp_size is not None:
            if size is not None:
                size = min(size, pp_size)
            else:
                size = pp_size

        # This can return None
        return size

    def es_info(self, query_compiler: "QueryCompiler", buf: TextIO) -> None:
        buf.write("Operations:\n")
        buf.write(f" tasks: {self._tasks}\n")

        query_params, post_processing = self._resolve_tasks(query_compiler)
        size, sort_params = Operations._query_params_to_size_and_sort(query_params)
        _source = query_compiler._mappings.get_field_names()

        script_fields = query_params.script_fields
        query = Query(query_params.query)
        body = query.to_search_body()
        if script_fields is not None:
            body["script_fields"] = script_fields

        buf.write(f" size: {size}\n")
        buf.write(f" sort_params: {sort_params}\n")
        buf.write(f" _source: {_source}\n")
        buf.write(f" body: {body}\n")
        buf.write(f" post_processing: {post_processing}\n")

    def update_query(self, boolean_filter: "BooleanFilter") -> None:
        task = BooleanFilterTask(boolean_filter)
        self._tasks.append(task)


def quantile_to_percentile(quantile: Union[int, float]) -> float:
    # To verify if quantile range falls between 0 to 1
    if isinstance(quantile, (int, float)):
        quantile = float(quantile)
        if quantile > 1 or quantile < 0:
            raise ValueError(
                f"quantile should be in range of 0 and 1, given {quantile}"
            )
    else:
        raise TypeError("quantile should be of type int or float")
    # quantile * 100 = percentile
    # return float(...) because min(1.0) gives 1
    return float(min(100, max(0, quantile * 100)))


def _search_yield_hits(
    query_compiler: "QueryCompiler",
    body: Dict[str, Any],
    max_number_of_hits: Optional[int],
) -> Generator[List[Dict[str, Any]], None, None]:
    """
    This is a generator used to initialize point in time API and query the
    search API and return generator which yields batches of hits as they
    come in. No empty batches will be yielded, if there are no hits then
    no batches will be yielded instead.

    Parameters
    ----------
    query_compiler:
        An instance of query_compiler
    body:
        body for search API
    max_number_of_hits: Optional[int]
        Maximum number of documents to yield, set to 'None' to
        yield all documents.

    Examples
    --------
    >>> results = list(search_yield_hits(query_compiler, body, 2)) # doctest: +SKIP
    [[{'_index': 'flights', '_type': '_doc', '_id': '0', '_score': None, '_source': {...}, 'sort': [...]},
      {'_index': 'flights', '_type': '_doc', '_id': '1', '_score': None, '_source': {...}, 'sort': [...]}]]
    """
    # Make a copy of 'body' to avoid mutating it outside this function.
    body = body.copy()

    # Use the default search size
    body.setdefault("size", DEFAULT_SEARCH_SIZE)

    # Elasticsearch 7.12 added '_shard_doc' sort tiebreaker for PITs which
    # means we're guaranteed to be safe on documents with a duplicate sort rank.
    if es_version(query_compiler._client) >= (7, 12, 0):
        yield from _search_with_pit_and_search_after(
            query_compiler=query_compiler,
            body=body,
            max_number_of_hits=max_number_of_hits,
        )

    # Otherwise we use 'scroll' like we used to.
    else:
        yield from _search_with_scroll(
            query_compiler=query_compiler,
            body=body,
            max_number_of_hits=max_number_of_hits,
        )


def _search_with_scroll(
    query_compiler: "QueryCompiler",
    body: Dict[str, Any],
    max_number_of_hits: Optional[int],
) -> Generator[List[Dict[str, Any]], None, None]:
    # No documents, no reason to send a search.
    if max_number_of_hits == 0:
        return

    client = query_compiler._client
    hits_yielded = 0

    # Make the initial search with 'scroll' set
    resp = client.search(
        index=query_compiler._index_pattern,
        body=body,
        scroll=DEFAULT_PIT_KEEP_ALIVE,
    )
    scroll_id: Optional[str] = resp.get("_scroll_id", None)

    try:
        while scroll_id and (
            max_number_of_hits is None or hits_yielded < max_number_of_hits
        ):
            hits: List[Dict[str, Any]] = resp["hits"]["hits"]

            # If we didn't receive any hits it means we've reached the end.
            if not hits:
                break

            # Calculate which hits should be yielded from this batch
            if max_number_of_hits is None:
                hits_to_yield = len(hits)
            else:
                hits_to_yield = min(len(hits), max_number_of_hits - hits_yielded)

            # Yield the hits we need to and then track the total number.
            # Never yield an empty list as that makes things simpler for
            # downstream consumers.
            if hits and hits_to_yield > 0:
                yield hits[:hits_to_yield]
                hits_yielded += hits_to_yield

            # Retrieve the next set of results
            resp = client.scroll(
                body={"scroll_id": scroll_id, "scroll": DEFAULT_PIT_KEEP_ALIVE},
            )
            scroll_id = resp.get("_scroll_id", None)  # Update the scroll ID.

    finally:
        # Close the scroll if we have one open
        if scroll_id is not None:
            try:
                client.clear_scroll(body={"scroll_id": [scroll_id]})
            except NotFoundError:
                pass


def _search_with_pit_and_search_after(
    query_compiler: "QueryCompiler",
    body: Dict[str, Any],
    max_number_of_hits: Optional[int],
) -> Generator[List[Dict[str, Any]], None, None]:

    # No documents, no reason to send a search.
    if max_number_of_hits == 0:
        return

    client = query_compiler._client
    hits_yielded = 0  # Track the total number of hits yielded.
    pit_id: Optional[str] = None

    # Pagination with 'search_after' must have a 'sort' setting.
    # Using '_doc:asc' is the most efficient as reads documents
    # in the order that they're written on disk in Lucene.
    body.setdefault("sort", [{"_doc": "asc"}])

    # Improves performance by not tracking # of hits. We only
    # care about the hit itself for these queries.
    body.setdefault("track_total_hits", False)

    try:
        pit_id = client.open_point_in_time(
            index=query_compiler._index_pattern, keep_alive=DEFAULT_PIT_KEEP_ALIVE
        )["id"]

        # Modify the search with the new point in time ID and keep-alive time.
        body["pit"] = {"id": pit_id, "keep_alive": DEFAULT_PIT_KEEP_ALIVE}

        while max_number_of_hits is None or hits_yielded < max_number_of_hits:
            resp = client.search(body=body)
            hits: List[Dict[str, Any]] = resp["hits"]["hits"]

            # The point in time ID can change between searches so we
            # need to keep the next search up-to-date
            pit_id = resp.get("pit_id", pit_id)
            body["pit"]["id"] = pit_id

            # If we didn't receive any hits it means we've reached the end.
            if not hits:
                break

            # Calculate which hits should be yielded from this batch
            if max_number_of_hits is None:
                hits_to_yield = len(hits)
            else:
                hits_to_yield = min(len(hits), max_number_of_hits - hits_yielded)

            # Yield the hits we need to and then track the total number.
            # Never yield an empty list as that makes things simpler for
            # downstream consumers.
            if hits and hits_to_yield > 0:
                yield hits[:hits_to_yield]
                hits_yielded += hits_to_yield

            # Set the 'search_after' for the next request
            # to be the last sort value for this set of hits.
            body["search_after"] = hits[-1]["sort"]

    finally:
        # We want to cleanup the point in time if we allocated one
        # to keep our memory footprint low.
        if pit_id is not None:
            try:
                client.close_point_in_time(body={"id": pit_id})
            except NotFoundError:
                # If a point in time is already closed Elasticsearch throws NotFoundError
                pass<|MERGE_RESOLUTION|>--- conflicted
+++ resolved
@@ -16,7 +16,6 @@
 #  under the License.
 
 import copy
-from datetime import datetime
 import warnings
 from collections import defaultdict
 from typing import (
@@ -39,7 +38,6 @@
 
 from eland.actions import PostProcessingAction
 from eland.common import (
-    DEFAULT_PROGRESS_REPORTING_NUM_ROWS,
     DEFAULT_PAGINATION_SIZE,
     DEFAULT_PIT_KEEP_ALIVE,
     DEFAULT_SEARCH_SIZE,
@@ -1221,12 +1219,12 @@
         if sort_params:
             body["sort"] = [sort_params]
 
-        es_results_generator = search_yield_hits(
-            query_compiler=query_compiler, body=body, max_number_of_hits=result_size
-        )
-        df_generator = query_compiler._es_results_to_pandas(es_results_generator)
-
-        for df in df_generator:
+        for hits in _search_yield_hits(
+            query_compiler=query_compiler,
+            body=body,
+            max_number_of_hits=result_size
+        ):
+            df = query_compiler._es_results_to_pandas(hits)
             df = self._apply_df_post_processing(df, post_processing)
             yield from df.iterrows()
 
@@ -1255,12 +1253,12 @@
         if sort_params:
             body["sort"] = [sort_params]
 
-        es_results_generator = search_yield_hits(
-            query_compiler=query_compiler, body=body, max_number_of_hits=result_size
-        )
-        df_generator = query_compiler._es_results_to_pandas(es_results_generator)
-
-        for df in df_generator:
+        for hits in _search_yield_hits(
+            query_compiler=query_compiler,
+            body=body,
+            max_number_of_hits=result_size
+        ):
+            df = query_compiler._es_results_to_pandas(hits)
             df = self._apply_df_post_processing(df, post_processing)
             yield from df.itertuples(index=index, name=name)
 
@@ -1303,48 +1301,18 @@
         if sort_params:
             body["sort"] = [sort_params]
 
-<<<<<<< HEAD
-        es_results_generator = search_yield_hits(
-            query_compiler=query_compiler, body=body, max_number_of_hits=result_size
-=======
         es_results: List[Dict[str, Any]] = sum(
             _search_yield_hits(
                 query_compiler=query_compiler, body=body, max_number_of_hits=result_size
             ),
             [],
->>>>>>> e4f88a34
-        )
-        df_generator = query_compiler._es_results_to_pandas(es_results_generator)
-
-<<<<<<< HEAD
-        # Put it in the list first, and then convert it into a pandas DataFrame 
-        # which is faster than using pandas.DataFrame.append()
-        # https://pandas.pydata.org/pandas-docs/stable/reference/api/pandas.DataFrame.append.html
-        df_list = []
-
-        i = 0
-        for df in df_generator:
-            i = i + len(df)
-
-            df_list.append(df)
-
-            if show_progress:
-                if i % DEFAULT_PROGRESS_REPORTING_NUM_ROWS == 0:
-                    print(f"{datetime.now()}: read {i} rows")
-
-        if show_progress:
-            print(f"{datetime.now()}: read {i} rows")
-
-        df_results = pd.concat(df_list)
-        df_results = self._apply_df_post_processing(df_results, post_processing)
-        return df_results
-=======
+        )
+
         df = query_compiler._es_results_to_pandas(
             results=es_results, show_progress=show_progress
         )
         df = self._apply_df_post_processing(df, post_processing)
         return df
->>>>>>> e4f88a34
 
     def index_count(self, query_compiler: "QueryCompiler", field: str) -> int:
         # field is the index field so count values
