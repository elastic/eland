--- conflicted
+++ resolved
@@ -11,14 +11,9 @@
 #      WITHOUT WARRANTIES OR CONDITIONS OF ANY KIND, either express or implied.
 #      See the License for the specific language governing permissions and
 #      limitations under the License.
-
-<<<<<<< HEAD
+import copy
+import warnings
 from collections import OrderedDict
-=======
-import copy
-from collections import OrderedDict
-import warnings
->>>>>>> bdaea465
 
 import pandas as pd
 
@@ -41,23 +36,20 @@
     This is maintained as a 'task graph' (inspired by dask)
     (see https://docs.dask.org/en/latest/spec.html)
     """
-<<<<<<< HEAD
-=======
-
-    def __init__(self, tasks=None, field_names=None):
+
+    def __init__(self, tasks=None, arithmetic_op_fields_task=None):
         if tasks is None:
             self._tasks = []
         else:
             self._tasks = tasks
-        self._field_names = field_names
+        self._arithmetic_op_fields_task = arithmetic_op_fields_task
 
     def __constructor__(self, *args, **kwargs):
         return type(self)(*args, **kwargs)
->>>>>>> bdaea465
-
-    def __init__(self):
-        self._tasks = []
-        self._arithmetic_op_fields_task = None
+
+    def copy(self):
+        return self.__constructor__(tasks=copy.deepcopy(self._tasks),
+                                    arithmetic_op_fields_task=copy.deepcopy(self._arithmetic_op_fields_task))
 
     def head(self, index, n):
         # Add a task that is an ascending sort with size=n
@@ -161,7 +153,6 @@
             for field in aggregatable_field_names.keys():
                 body.metric_aggs(field, func, field)
 
-<<<<<<< HEAD
             response = query_compiler._client.search(
                 index=query_compiler._index_pattern,
                 size=0,
@@ -176,23 +167,6 @@
 
             # map aggregatable (e.g. x.keyword) to field_name
             for key, value in aggregatable_field_names.items():
-=======
-        response = query_compiler._client.search(
-            index=query_compiler._index_pattern,
-            size=0,
-            body=body.to_search_body())
-
-        # Results are of the form
-        # "aggregations" : {
-        #   "AvgTicketPrice" : {
-        #     "value" : 628.2536888148849
-        #   }
-        # }
-        results = OrderedDict()
-
-        if field_types == 'aggregatable':
-            for key, value in source_fields.items():
->>>>>>> bdaea465
                 results[value] = response['aggregations'][key]['value']
         else:
             numeric_source_fields = query_compiler._mappings.numeric_source_fields()
@@ -328,9 +302,9 @@
             # in case of dataframe, throw warning that field is excluded
             if not response['aggregations'].get(field):
                 warnings.warn("{} has no meaningful histogram interval and will be excluded. "
-                                "All values 0."
-                            .format(field),
-                            UserWarning)
+                              "All values 0."
+                              .format(field),
+                              UserWarning)
                 continue
 
             buckets = response['aggregations'][field]['buckets']
@@ -536,8 +510,8 @@
 
     def to_csv(self, query_compiler, **kwargs):
         class PandasToCSVCollector:
-            def __init__(self, **kwargs):
-                self.kwargs = kwargs
+            def __init__(self, **args):
+                self.args = args
                 self.ret = None
                 self.first_time = True
 
@@ -546,12 +520,12 @@
                 # and append results
                 if self.first_time:
                     self.first_time = False
-                    df.to_csv(**self.kwargs)
+                    df.to_csv(**self.args)
                 else:
                     # Don't write header, and change mode to append
-                    self.kwargs['header'] = False
-                    self.kwargs['mode'] = 'a'
-                    df.to_csv(**self.kwargs)
+                    self.args['header'] = False
+                    self.args['mode'] = 'a'
+                    df.to_csv(**self.args)
 
             @staticmethod
             def batch_size():
