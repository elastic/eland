import copy
from enum import Enum

import numpy as np
import pandas as pd

from eland import Index
from eland import Query


class Operations:
    """
    A collector of the queries and selectors we apply to queries to return the appropriate results.

    For example,
        - a list of the field_names in the DataFrame (a subset of field_names in the index)
        - a size limit on the results (e.g. for head(n=5))
        - a query to filter the results (e.g. df.A > 10)

    This is maintained as a 'task graph' (inspired by dask)
    (see https://docs.dask.org/en/latest/spec.html)
    """

    class SortOrder(Enum):
        ASC = 0
        DESC = 1

        @staticmethod
        def reverse(order):
            if order == Operations.SortOrder.ASC:
                return Operations.SortOrder.DESC

            return Operations.SortOrder.ASC

        @staticmethod
        def to_string(order):
            if order == Operations.SortOrder.ASC:
                return "asc"

            return "desc"

        @staticmethod
        def from_string(order):
            if order == "asc":
                return Operations.SortOrder.ASC

            return Operations.SortOrder.DESC

    def __init__(self, tasks=None):
        if tasks is None:
            self._tasks = []
        else:
            self._tasks = tasks

    def __constructor__(self, *args, **kwargs):
        return type(self)(*args, **kwargs)

    def copy(self):
        return self.__constructor__(tasks=copy.deepcopy(self._tasks))

    def head(self, index, n):
        # Add a task that is an ascending sort with size=n
        task = ('head', (index.sort_field, n))
        self._tasks.append(task)

    def tail(self, index, n):
        # Add a task that is descending sort with size=n
        task = ('tail', (index.sort_field, n))
        self._tasks.append(task)

    def arithmetic_op_fields(self, field_name, op_name, left_field, right_field, op_type=None):
        if op_type:
            task = ('arithmetic_op_fields', (field_name, (op_name, (left_field, right_field))), op_type)
        else:
            task = ('arithmetic_op_fields', (field_name, (op_name, (left_field, right_field))))
        # Set this as a column we want to retrieve
        self.set_field_names([field_name])

        self._tasks.append(task)

    def set_field_names(self, field_names):
        # Setting field_names at different phases of the task list may result in different
        # operations. So instead of setting field_names once, set when it happens in call chain
        if not isinstance(field_names, list):
            field_names = list(field_names)

        # TODO - field_name renaming
        # TODO - validate we are setting field_names to a subset of last field_names?
        task = ('field_names', field_names)
        self._tasks.append(task)
        # Iterate backwards through task list looking for last 'field_names' task
        for task in reversed(self._tasks):
            if task[0] == 'field_names':
                return task[1]
        return None

    def get_field_names(self):
        # Iterate backwards through task list looking for last 'field_names' task
        for task in reversed(self._tasks):
            if task[0] == 'field_names':
                return task[1]
        return None

    def __repr__(self):
        return repr(self._tasks)

    def count(self, query_compiler):
        query_params, post_processing = self._resolve_tasks()

        # Elasticsearch _count is very efficient and so used to return results here. This means that
        # data frames that have restricted size or sort params will not return valid results
        # (_count doesn't support size).
        # Longer term we may fall back to pandas, but this may result in loading all index into memory.
        if self._size(query_params, post_processing) is not None:
            raise NotImplementedError("Requesting count with additional query and processing parameters "
                                      "not supported {0} {1}"
                                      .format(query_params, post_processing))

        # Only return requested field_names
        fields = query_compiler.field_names

        counts = {}
        for field in fields:
            body = Query(query_params['query'])
            body.exists(field, must=True)

            field_exists_count = query_compiler._client.count(index=query_compiler._index_pattern,
                                                              body=body.to_count_body())
            counts[field] = field_exists_count

        return pd.Series(data=counts, index=fields)

    def mean(self, query_compiler):
        return self._metric_aggs(query_compiler, 'avg')

    def sum(self, query_compiler):
        return self._metric_aggs(query_compiler, 'sum')

    def max(self, query_compiler):
        return self._metric_aggs(query_compiler, 'max')

    def min(self, query_compiler):
        return self._metric_aggs(query_compiler, 'min')

    def nunique(self, query_compiler):
        return self._metric_aggs(query_compiler, 'cardinality', field_types='aggregatable')

    def value_counts(self, query_compiler, es_size):
        return self._terms_aggs(query_compiler, 'terms', es_size)

    def hist(self, query_compiler, bins):
        return self._hist_aggs(query_compiler, bins)

    def _metric_aggs(self, query_compiler, func, field_types=None):
        """
        Parameters
        ----------
        field_types: str, default None
            if `aggregatable` use only field_names whose fields in elasticseach are aggregatable.
            If `None`, use only numeric fields.

        Returns
        -------
        pandas.Series
            Series containing results of `func` applied to the field_name(s)
        """
        query_params, post_processing = self._resolve_tasks()

        size = self._size(query_params, post_processing)
        if size is not None:
            raise NotImplementedError("Can not count field matches if size is set {}".format(size))

        field_names = self.get_field_names()

        body = Query(query_params['query'])

        # some metrics aggs (including cardinality) work on all aggregatable fields
        # therefore we include an optional all parameter on operations
        # that call _metric_aggs
        if field_types == 'aggregatable':
            source_fields = query_compiler._mappings.aggregatable_field_names(field_names)
        else:
            source_fields = query_compiler._mappings.numeric_source_fields(field_names)

        for field in source_fields:
            body.metric_aggs(field, func, field)

        response = query_compiler._client.search(
            index=query_compiler._index_pattern,
            size=0,
            body=body.to_search_body())

        # Results are of the form
        # "aggregations" : {
        #   "AvgTicketPrice" : {
        #     "value" : 628.2536888148849
        #   }
        # }
        results = {}

        if field_types == 'aggregatable':
            for key, value in source_fields.items():
                results[value] = response['aggregations'][key]['value']
        else:
            for field in source_fields:
                results[field] = response['aggregations'][field]['value']

        # Return single value if this is a series
        # if len(numeric_source_fields) == 1:
        #    return np.float64(results[numeric_source_fields[0]])
        s = pd.Series(data=results, index=results.keys())

        return s

    def _terms_aggs(self, query_compiler, func, es_size=None):
        """
        Parameters
        ----------
        es_size: int, default None
            Parameter used by Series.value_counts()

        Returns
        -------
        pandas.Series
            Series containing results of `func` applied to the field_name(s)
        """
        query_params, post_processing = self._resolve_tasks()

        size = self._size(query_params, post_processing)
        if size is not None:
            raise NotImplementedError("Can not count field matches if size is set {}".format(size))

        field_names = self.get_field_names()

        # Get just aggregatable field_names
        aggregatable_field_names = query_compiler._mappings.aggregatable_field_names(field_names)

        body = Query(query_params['query'])

        for field in aggregatable_field_names.keys():
            body.terms_aggs(field, func, field, es_size=es_size)

        response = query_compiler._client.search(
            index=query_compiler._index_pattern,
            size=0,
            body=body.to_search_body())

        results = {}

        for key, value in aggregatable_field_names.items():
            for bucket in response['aggregations'][field_names[0]]['buckets']:
                results[bucket['key']] = bucket['doc_count']

        try:
            name = field_names[0]
        except IndexError:
            name = None

        s = pd.Series(data=results, index=results.keys(), name=name)

        return s

    def _hist_aggs(self, query_compiler, num_bins):
        # Get histogram bins and weights for numeric field_names
        query_params, post_processing = self._resolve_tasks()

        size = self._size(query_params, post_processing)
        if size is not None:
            raise NotImplementedError("Can not count field matches if size is set {}".format(size))

        field_names = self.get_field_names()

        numeric_source_fields = query_compiler._mappings.numeric_source_fields(field_names)

        body = Query(query_params['query'])

        min_aggs = self._metric_aggs(query_compiler, 'min')
        max_aggs = self._metric_aggs(query_compiler, 'max')

        for field in numeric_source_fields:
            body.hist_aggs(field, field, min_aggs, max_aggs, num_bins)

        response = query_compiler._client.search(
            index=query_compiler._index_pattern,
            size=0,
            body=body.to_search_body())

        # results are like
        # "aggregations" : {
        #     "DistanceKilometers" : {
        #       "buckets" : [
        #         {
        #           "key" : 0.0,
        #           "doc_count" : 2956
        #         },
        #         {
        #           "key" : 1988.1482421875,
        #           "doc_count" : 768
        #         },
        #         ...

        bins = {}
        weights = {}

        # There is one more bin that weights
        # len(bins) = len(weights) + 1

        # bins = [  0.  36.  72. 108. 144. 180. 216. 252. 288. 324. 360.]
        # len(bins) == 11
        # weights = [10066.,   263.,   386.,   264.,   273.,   390.,   324.,   438.,   261.,   394.]
        # len(weights) == 10

        # ES returns
        # weights = [10066.,   263.,   386.,   264.,   273.,   390.,   324.,   438.,   261.,   252.,    142.]
        # So sum last 2 buckets
        for field in numeric_source_fields:
            buckets = response['aggregations'][field]['buckets']

            bins[field] = []
            weights[field] = []

            for bucket in buckets:
                bins[field].append(bucket['key'])

                if bucket == buckets[-1]:
                    weights[field][-1] += bucket['doc_count']
                else:
                    weights[field].append(bucket['doc_count'])

        df_bins = pd.DataFrame(data=bins)
        df_weights = pd.DataFrame(data=weights)

        return df_bins, df_weights

    @staticmethod
    def _map_pd_aggs_to_es_aggs(pd_aggs):
        """
        Args:
            pd_aggs - list of pandas aggs (e.g. ['mad', 'min', 'std'] etc.)

        Returns:
            ed_aggs - list of corresponding es_aggs (e.g. ['median_absolute_deviation', 'min', 'std'] etc.)

        Pandas supports a lot of options here, and these options generally work on text and numerics in pandas.
        Elasticsearch has metric aggs and terms aggs so will have different behaviour.

        Pandas aggs that return field_names (as opposed to transformed rows):

        all
        any
        count
        mad
        max
        mean
        median
        min
        mode
        quantile
        rank
        sem
        skew
        sum
        std
        var
        nunique
        """
        ed_aggs = []
        for pd_agg in pd_aggs:
            if pd_agg == 'count':
                ed_aggs.append('count')
            elif pd_agg == 'mad':
                ed_aggs.append('median_absolute_deviation')
            elif pd_agg == 'max':
                ed_aggs.append('max')
            elif pd_agg == 'mean':
                ed_aggs.append('avg')
            elif pd_agg == 'median':
                ed_aggs.append(('percentiles', '50.0'))
            elif pd_agg == 'min':
                ed_aggs.append('min')
            elif pd_agg == 'mode':
                # We could do this via top term
                raise NotImplementedError(pd_agg, " not currently implemented")
            elif pd_agg == 'quantile':
                # TODO
                raise NotImplementedError(pd_agg, " not currently implemented")
            elif pd_agg == 'rank':
                # TODO
                raise NotImplementedError(pd_agg, " not currently implemented")
            elif pd_agg == 'sem':
                # TODO
                raise NotImplementedError(pd_agg, " not currently implemented")
            elif pd_agg == 'sum':
                ed_aggs.append('sum')
            elif pd_agg == 'std':
                ed_aggs.append(('extended_stats', 'std_deviation'))
            elif pd_agg == 'var':
                ed_aggs.append(('extended_stats', 'variance'))
            else:
                raise NotImplementedError(pd_agg, " not currently implemented")

        # TODO - we can optimise extended_stats here as if we have 'count' and 'std' extended_stats would
        #   return both in one call

        return ed_aggs

    def aggs(self, query_compiler, pd_aggs):
        query_params, post_processing = self._resolve_tasks()

        size = self._size(query_params, post_processing)
        if size is not None:
            raise NotImplementedError("Can not count field matches if size is set {}".format(size))

        field_names = self.get_field_names()

        body = Query(query_params['query'])

        # convert pandas aggs to ES equivalent
        es_aggs = self._map_pd_aggs_to_es_aggs(pd_aggs)

        for field in field_names:
            for es_agg in es_aggs:
                # If we have multiple 'extended_stats' etc. here we simply NOOP on 2nd call
                if isinstance(es_agg, tuple):
                    body.metric_aggs(es_agg[0] + '_' + field, es_agg[0], field)
                else:
                    body.metric_aggs(es_agg + '_' + field, es_agg, field)

        response = query_compiler._client.search(
            index=query_compiler._index_pattern,
            size=0,
            body=body.to_search_body())

        """
        Results are like (for 'sum', 'min')

             AvgTicketPrice  DistanceKilometers  DistanceMiles  FlightDelayMin
        sum    8.204365e+06        9.261629e+07   5.754909e+07          618150
        min    1.000205e+02        0.000000e+00   0.000000e+00               0
        """
        results = {}

        for field in field_names:
            values = list()
            for es_agg in es_aggs:
                if isinstance(es_agg, tuple):
                    values.append(response['aggregations'][es_agg[0] + '_' + field][es_agg[1]])
                else:
                    values.append(response['aggregations'][es_agg + '_' + field]['value'])

            results[field] = values

        df = pd.DataFrame(data=results, index=pd_aggs)

        return df

    def describe(self, query_compiler):
        query_params, post_processing = self._resolve_tasks()

        size = self._size(query_params, post_processing)
        if size is not None:
            raise NotImplementedError("Can not count field matches if size is set {}".format(size))

        field_names = self.get_field_names()

        numeric_source_fields = query_compiler._mappings.numeric_source_fields(field_names, include_bool=False)

        # for each field we compute:
        # count, mean, std, min, 25%, 50%, 75%, max
        body = Query(query_params['query'])

        for field in numeric_source_fields:
            body.metric_aggs('extended_stats_' + field, 'extended_stats', field)
            body.metric_aggs('percentiles_' + field, 'percentiles', field)

        response = query_compiler._client.search(
            index=query_compiler._index_pattern,
            size=0,
            body=body.to_search_body())

        results = {}

        for field in numeric_source_fields:
            values = list()
            values.append(response['aggregations']['extended_stats_' + field]['count'])
            values.append(response['aggregations']['extended_stats_' + field]['avg'])
            values.append(response['aggregations']['extended_stats_' + field]['std_deviation'])
            values.append(response['aggregations']['extended_stats_' + field]['min'])
            values.append(response['aggregations']['percentiles_' + field]['values']['25.0'])
            values.append(response['aggregations']['percentiles_' + field]['values']['50.0'])
            values.append(response['aggregations']['percentiles_' + field]['values']['75.0'])
            values.append(response['aggregations']['extended_stats_' + field]['max'])

            # if not None
            if values.count(None) < len(values):
                results[field] = values

        df = pd.DataFrame(data=results, index=['count', 'mean', 'std', 'min', '25%', '50%', '75%', 'max'])

        return df

    def to_pandas(self, query_compiler):
        class PandasDataFrameCollector:
            def __init__(self):
                self.df = None

            def collect(self, df):
                self.df = df

            @staticmethod
            def batch_size():
                return None

        collector = PandasDataFrameCollector()

        self._es_results(query_compiler, collector)

        return collector.df

    def to_csv(self, query_compiler, **kwargs):
        class PandasToCSVCollector:
            def __init__(self, **kwargs):
                self.kwargs = kwargs
                self.ret = None
                self.first_time = True

            def collect(self, df):
                # If this is the first time we collect results, then write header, otherwise don't write header
                # and append results
                if self.first_time:
                    self.first_time = False
                    df.to_csv(**self.kwargs)
                else:
                    # Don't write header, and change mode to append
                    self.kwargs['header'] = False
                    self.kwargs['mode'] = 'a'
                    df.to_csv(**self.kwargs)

            @staticmethod
            def batch_size():
                # By default read 10000 docs to csv
                batch_size = 10000
                return batch_size

        collector = PandasToCSVCollector(**kwargs)

        self._es_results(query_compiler, collector)

        return collector.ret

    def _es_results(self, query_compiler, collector):
        query_params, post_processing = self._resolve_tasks()

        size, sort_params = Operations._query_params_to_size_and_sort(query_params)

        script_fields = query_params['query_script_fields']
        query = Query(query_params['query'])

        body = query.to_search_body()
        if script_fields is not None:
            body['script_fields'] = script_fields

        # Only return requested field_names
        field_names = self.get_field_names()

        es_results = None

        # If size=None use scan not search - then post sort results when in df
        # If size>10000 use scan
        is_scan = False
        if size is not None and size <= 10000:
            if size > 0:
                try:
                    es_results = query_compiler._client.search(
                        index=query_compiler._index_pattern,
                        size=size,
                        sort=sort_params,
                        body=body,
                        _source=field_names)
                except Exception:
                    # Catch all ES errors and print debug (currently to stdout)
                    error = {
                        'index': query_compiler._index_pattern,
                        'size': size,
                        'sort': sort_params,
                        'body': body,
                        '_source': field_names
                    }
                    print("Elasticsearch error:", error)
                    raise
        else:
            is_scan = True
            es_results = query_compiler._client.scan(
                index=query_compiler._index_pattern,
                query=body,
                _source=field_names)
            # create post sort
            if sort_params is not None:
                post_processing.append(self._sort_params_to_postprocessing(sort_params))

        if is_scan:
            while True:
                partial_result, df = query_compiler._es_results_to_pandas(es_results, collector.batch_size())
                df = self._apply_df_post_processing(df, post_processing)
                collector.collect(df)
                if not partial_result:
                    break
        else:
            partial_result, df = query_compiler._es_results_to_pandas(es_results)
            df = self._apply_df_post_processing(df, post_processing)
            collector.collect(df)

    def iloc(self, index, field_names):
        # index and field_names are indexers
        task = ('iloc', (index, field_names))
        self._tasks.append(task)

    def index_count(self, query_compiler, field):
        # field is the index field so count values
        query_params, post_processing = self._resolve_tasks()

        size = self._size(query_params, post_processing)

        # Size is dictated by operations
        if size is not None:
            # TODO - this is not necessarily valid as the field may not exist in ALL these docs
            return size

        body = Query(query_params['query'])
        body.exists(field, must=True)

        return query_compiler._client.count(index=query_compiler._index_pattern, body=body.to_count_body())

    def _validate_index_operation(self, items):
        if not isinstance(items, list):
            raise TypeError("list item required - not {}".format(type(items)))

        # field is the index field so count values
        query_params, post_processing = self._resolve_tasks()

        size = self._size(query_params, post_processing)

        # Size is dictated by operations
        if size is not None:
            raise NotImplementedError("Can not count field matches if size is set {}".format(size))

        return query_params, post_processing

    def index_matches_count(self, query_compiler, field, items):
        query_params, post_processing = self._validate_index_operation(items)

        body = Query(query_params['query'])

        if field == Index.ID_INDEX_FIELD:
            body.ids(items, must=True)
        else:
            body.terms(field, items, must=True)

        return query_compiler._client.count(index=query_compiler._index_pattern, body=body.to_count_body())

    def drop_index_values(self, query_compiler, field, items):
        self._validate_index_operation(items)

        # Putting boolean queries together
        # i = 10
        # not i = 20
        # _id in [1,2,3]
        # _id not in [1,2,3]
        # a in ['a','b','c']
        # b not in ['a','b','c']
        # For now use term queries
        if field == Index.ID_INDEX_FIELD:
            task = ('query_ids', ('must_not', items))
        else:
            task = ('query_terms', ('must_not', (field, items)))
        self._tasks.append(task)

    @staticmethod
    def _sort_params_to_postprocessing(input):
        # Split string
        sort_params = input.split(":")

        query_sort_field = sort_params[0]
        query_sort_order = Operations.SortOrder.from_string(sort_params[1])

        task = ('sort_field', (query_sort_field, query_sort_order))

        return task

    @staticmethod
    def _query_params_to_size_and_sort(query_params):
        sort_params = None
        if query_params['query_sort_field'] and query_params['query_sort_order']:
            sort_params = query_params['query_sort_field'] + ":" + Operations.SortOrder.to_string(
                query_params['query_sort_order'])

        size = query_params['query_size']

        return size, sort_params

    @staticmethod
    def _count_post_processing(post_processing):
        size = None
        for action in post_processing:
            if action[0] == 'head' or action[0] == 'tail':
                if size is None or action[1][1] < size:
                    size = action[1][1]

        return size

    @staticmethod
    def _apply_df_post_processing(df, post_processing):
        for action in post_processing:
            if action == 'sort_index':
                df = df.sort_index()
            elif action[0] == 'head':
                df = df.head(action[1][1])
            elif action[0] == 'tail':
                df = df.tail(action[1][1])
            elif action[0] == 'sort_field':
                sort_field = action[1][0]
                sort_order = action[1][1]
                if sort_order == Operations.SortOrder.ASC:
                    df = df.sort_values(sort_field, True)
                else:
                    df = df.sort_values(sort_field, False)
            elif action[0] == 'iloc':
                index_indexer = action[1][0]
                field_name_indexer = action[1][1]
                if index_indexer is None:
                    index_indexer = slice(None)
                if field_name_indexer is None:
                    field_name_indexer = slice(None)
                df = df.iloc[index_indexer, field_name_indexer]
            # field_names could be in here (and we ignore it)

        return df

    def _resolve_tasks(self):
        # We now try and combine all tasks into an Elasticsearch query
        # Some operations can be simply combined into a single query
        # other operations require pre-queries and then combinations
        # other operations require in-core post-processing of results
        query_params = {"query_sort_field": None,
                        "query_sort_order": None,
                        "query_size": None,
                        "query_fields": None,
                        "query_script_fields": None,
                        "query": Query()}

        post_processing = []

        for task in self._tasks:
            if task[0] == 'head':
                query_params, post_processing = self._resolve_head(task, query_params, post_processing)
            elif task[0] == 'tail':
                query_params, post_processing = self._resolve_tail(task, query_params, post_processing)
            elif task[0] == 'iloc':
                query_params, post_processing = self._resolve_iloc(task, query_params, post_processing)
            elif task[0] == 'query_ids':
                query_params, post_processing = self._resolve_query_ids(task, query_params, post_processing)
            elif task[0] == 'query_terms':
                query_params, post_processing = self._resolve_query_terms(task, query_params, post_processing)
            elif task[0] == 'boolean_filter':
                query_params, post_processing = self._resolve_boolean_filter(task, query_params, post_processing)
            elif task[0] == 'arithmetic_op_fields':
                query_params, post_processing = self._resolve_arithmetic_op_fields(task, query_params, post_processing)
            else:  # a lot of operations simply post-process the dataframe - put these straight through
                query_params, post_processing = self._resolve_post_processing_task(task, query_params, post_processing)

        return query_params, post_processing

    @staticmethod
    def _resolve_head(item, query_params, post_processing):
        # head - sort asc, size n
        # |12345-------------|
        query_sort_field = item[1][0]
        query_sort_order = Operations.SortOrder.ASC
        query_size = item[1][1]

        # If we are already postprocessing the query results, we just get 'head' of these
        # (note, currently we just append another head, we don't optimise by
        # overwriting previous head)
        if len(post_processing) > 0:
            post_processing.append(item)
            return query_params, post_processing

        if query_params['query_sort_field'] is None:
            query_params['query_sort_field'] = query_sort_field
        # if it is already sorted we use existing field

        if query_params['query_sort_order'] is None:
            query_params['query_sort_order'] = query_sort_order
        # if it is already sorted we get head of existing order

        if query_params['query_size'] is None:
            query_params['query_size'] = query_size
        else:
            # truncate if head is smaller
            if query_size < query_params['query_size']:
                query_params['query_size'] = query_size

        return query_params, post_processing

    @staticmethod
    def _resolve_tail(item, query_params, post_processing):
        # tail - sort desc, size n, post-process sort asc
        # |-------------12345|
        query_sort_field = item[1][0]
        query_sort_order = Operations.SortOrder.DESC
        query_size = item[1][1]

        # If this is a tail of a tail adjust settings and return
        if query_params['query_size'] is not None and \
                query_params['query_sort_order'] == query_sort_order and \
                post_processing == ['sort_index']:
            if query_size < query_params['query_size']:
                query_params['query_size'] = query_size
            return query_params, post_processing

        # If we are already postprocessing the query results, just get 'tail' of these
        # (note, currently we just append another tail, we don't optimise by
        # overwriting previous tail)
        if len(post_processing) > 0:
            post_processing.append(item)
            return query_params, post_processing

        # If results are already constrained, just get 'tail' of these
        # (note, currently we just append another tail, we don't optimise by
        # overwriting previous tail)
        if query_params['query_size'] is not None:
            post_processing.append(item)
            return query_params, post_processing
        else:
            query_params['query_size'] = query_size
        if query_params['query_sort_field'] is None:
            query_params['query_sort_field'] = query_sort_field
        if query_params['query_sort_order'] is None:
            query_params['query_sort_order'] = query_sort_order
        else:
            # reverse sort order
            query_params['query_sort_order'] = Operations.SortOrder.reverse(query_sort_order)

        post_processing.append('sort_index')

        return query_params, post_processing

    @staticmethod
    def _resolve_iloc(item, query_params, post_processing):
        # tail - sort desc, size n, post-process sort asc
        # |---4--7-9---------|

        # This is a list of items we return via an integer index
        int_index = item[1][0]
        if int_index is not None:
            last_item = int_index.max()

            # If we have a query_size we do this post processing
            if query_params['query_size'] is not None:
                post_processing.append(item)
                return query_params, post_processing

            # size should be > last item
            query_params['query_size'] = last_item + 1
        post_processing.append(item)

        return query_params, post_processing

    @staticmethod
    def _resolve_query_ids(item, query_params, post_processing):
        # task = ('query_ids', ('must_not', items))
        must_clause = item[1][0]
        ids = item[1][1]

        if must_clause == 'must':
            query_params['query'].ids(ids, must=True)
        else:
            query_params['query'].ids(ids, must=False)

        return query_params, post_processing

    @staticmethod
    def _resolve_query_terms(item, query_params, post_processing):
        # task = ('query_terms', ('must_not', (field, terms)))
        must_clause = item[1][0]
        field = item[1][1][0]
        terms = item[1][1][1]

        if must_clause == 'must':
            query_params['query'].terms(field, terms, must=True)
        else:
            query_params['query'].terms(field, terms, must=False)

        return query_params, post_processing

    @staticmethod
    def _resolve_boolean_filter(item, query_params, post_processing):
        # task = ('boolean_filter', object)
        boolean_filter = item[1]

        query_params['query'].update_boolean_filter(boolean_filter)

        return query_params, post_processing

    def _resolve_arithmetic_op_fields(self, item, query_params, post_processing):
        # task = ('arithmetic_op_fields', (field_name, (op_name, (left_field, right_field))))
        field_name = item[1][0]
        op_name = item[1][1][0]
        left_field = item[1][1][1][0]
        right_field = item[1][1][1][1]

        try:
            op_type = item[2]
        except IndexError:
            op_type = None

        # https://www.elastic.co/guide/en/elasticsearch/painless/current/painless-api-reference-shared-java-lang.html#painless-api-reference-shared-Math
        if not op_type:
            if isinstance(left_field, str) and isinstance(right_field, str):
                """
                (if op_name = '__truediv__')

                "script_fields": {
                    "field_name": {
                    "script": {
                        "source": "doc[left_field].value / doc[right_field].value"
                    }
                    }
                }
                """
                if op_name == '__add__':
                    source = "doc['{0}'].value + doc['{1}'].value".format(left_field, right_field)
                elif op_name == '__truediv__':
                    source = "doc['{0}'].value / doc['{1}'].value".format(left_field, right_field)
                elif op_name == '__floordiv__':
                    source = "Math.floor(doc['{0}'].value / doc['{1}'].value)".format(left_field, right_field)
                elif op_name == '__pow__':
                    source = "Math.pow(doc['{0}'].value, doc['{1}'].value)".format(left_field, right_field)
                elif op_name == '__mod__':
                    source = "doc['{0}'].value % doc['{1}'].value".format(left_field, right_field)
                elif op_name == '__mul__':
                    source = "doc['{0}'].value * doc['{1}'].value".format(left_field, right_field)
                elif op_name == '__sub__':
                    source = "doc['{0}'].value - doc['{1}'].value".format(left_field, right_field)
                else:
                    raise NotImplementedError("Not implemented operation '{0}'".format(op_name))

                if query_params['query_script_fields'] is None:
                    query_params['query_script_fields'] = {}
                query_params['query_script_fields'][field_name] = {
                    'script': {
                        'source': source
                    }
                }
            elif isinstance(left_field, str) and np.issubdtype(np.dtype(type(right_field)), np.number):
                """
                (if op_name = '__truediv__')

                "script_fields": {
                    "field_name": {
                    "script": {
                        "source": "doc[left_field].value / right_field"
                    }
                    }
                }
                """
                if op_name == '__add__':
                    source = "doc['{0}'].value + {1}".format(left_field, right_field)
                elif op_name == '__truediv__':
                    source = "doc['{0}'].value / {1}".format(left_field, right_field)
                elif op_name == '__floordiv__':
                    source = "Math.floor(doc['{0}'].value / {1})".format(left_field, right_field)
                elif op_name == '__pow__':
                    source = "Math.pow(doc['{0}'].value, {1})".format(left_field, right_field)
                elif op_name == '__mod__':
                    source = "doc['{0}'].value % {1}".format(left_field, right_field)
                elif op_name == '__mul__':
                    source = "doc['{0}'].value * {1}".format(left_field, right_field)
                elif op_name == '__sub__':
                    source = "doc['{0}'].value - {1}".format(left_field, right_field)
                else:
                    raise NotImplementedError("Not implemented operation '{0}'".format(op_name))
            elif np.issubdtype(np.dtype(type(left_field)), np.number) and isinstance(right_field, str):
                """
                (if op_name = '__truediv__')

                "script_fields": {
                    "field_name": {
                    "script": {
                        "source": "left_field / doc['right_field'].value"
                    }
                    }
                }
                """
                if op_name == '__add__':
                    source = "{0} + doc['{1}'].value".format(left_field, right_field)
                elif op_name == '__truediv__':
                    source = "{0} / doc['{1}'].value".format(left_field, right_field)
                elif op_name == '__floordiv__':
                    source = "Math.floor({0} / doc['{1}'].value)".format(left_field, right_field)
                elif op_name == '__pow__':
                    source = "Math.pow({0}, doc['{1}'].value)".format(left_field, right_field)
                elif op_name == '__mod__':
                    source = "{0} % doc['{1}'].value".format(left_field, right_field)
                elif op_name == '__mul__':
                    source = "{0} * doc['{1}'].value".format(left_field, right_field)
                elif op_name == '__sub__':
                    source = "{0} - doc['{1}'].value".format(left_field, right_field)
                else:
                    raise NotImplementedError("Not implemented operation '{0}'".format(op_name))

            else:
                raise TypeError("Types for operation inconsistent {} {} {}", type(left_field), type(right_field), op_name)

        elif op_type[0] == "string":
            # we need to check the type of string addition
            if op_type[1] == "s":
                """
                (if op_name = '__add__')

                "script_fields": {
                    "field_name": {
                    "script": {
                        "source": "doc[left_field].value + doc[right_field].value"
                    }
                    }
                }
                """
                if op_name == '__add__':
                    source = "doc['{0}'].value + doc['{1}'].value".format(left_field, right_field)
                else:
                    raise NotImplementedError("Not implemented operation '{0}'".format(op_name))

            elif op_type[1] == "r":
                if isinstance(left_field, str) and isinstance(right_field, str):
                    """
                    (if op_name = '__add__')

                    "script_fields": {
                        "field_name": {
                        "script": {
                            "source": "doc[left_field].value + right_field"
                        }
                        }
                    }
                    """
                    if op_name == '__add__':
                        source = "doc['{0}'].value + '{1}'".format(left_field, right_field)
                    else:
                        raise NotImplementedError("Not implemented operation '{0}'".format(op_name))

            elif op_type[1] == 'l':
                if isinstance(left_field, str) and isinstance(right_field, str):
                    """
                    (if op_name = '__add__')

                    "script_fields": {
                        "field_name": {
                        "script": {
                            "source": "left_field + doc[right_field].value"
                        }
                        }
                    }
                    """
                    if op_name == '__add__':
                        source = "'{0}' + doc['{1}'].value".format(left_field, right_field)
                    else:
                        raise NotImplementedError("Not implemented operation '{0}'".format(op_name))

        if query_params['query_script_fields'] is None:
            query_params['query_script_fields'] = {}
        query_params['query_script_fields'][field_name] = {
            'script': {
                'source': source
            }
        }

        return query_params, post_processing

<<<<<<< HEAD
    def _resolve_post_processing_task(self, item, query_params, post_processing):
=======
    @staticmethod
    def _resolve_post_processing_task(item, query_params, post_processing):
>>>>>>> 33f54953
        # Just do this in post-processing
        if item[0] != 'field_names':
            post_processing.append(item)

        return query_params, post_processing

    def _size(self, query_params, post_processing):
        # Shrink wrap code around checking if size parameter is set
        size = query_params['query_size']  # can be None

        pp_size = self._count_post_processing(post_processing)
        if pp_size is not None:
            if size is not None:
                size = min(size, pp_size)
            else:
                size = pp_size

        # This can return None
        return size

    def info_es(self, buf):
        buf.write("Operations:\n")
        buf.write(" tasks: {0}\n".format(self._tasks))

        query_params, post_processing = self._resolve_tasks()
        size, sort_params = Operations._query_params_to_size_and_sort(query_params)
        field_names = self.get_field_names()

        script_fields = query_params['query_script_fields']
        query = Query(query_params['query'])
        body = query.to_search_body()
        if script_fields is not None:
            body['script_fields'] = script_fields

        buf.write(" size: {0}\n".format(size))
        buf.write(" sort_params: {0}\n".format(sort_params))
        buf.write(" _source: {0}\n".format(field_names))
        buf.write(" body: {0}\n".format(body))
        buf.write(" post_processing: {0}\n".format(post_processing))

    def update_query(self, boolean_filter):
        task = ('boolean_filter', boolean_filter)
        self._tasks.append(task)<|MERGE_RESOLUTION|>--- conflicted
+++ resolved
@@ -1077,12 +1077,8 @@
 
         return query_params, post_processing
 
-<<<<<<< HEAD
-    def _resolve_post_processing_task(self, item, query_params, post_processing):
-=======
     @staticmethod
     def _resolve_post_processing_task(item, query_params, post_processing):
->>>>>>> 33f54953
         # Just do this in post-processing
         if item[0] != 'field_names':
             post_processing.append(item)
