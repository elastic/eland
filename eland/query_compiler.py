--- conflicted
+++ resolved
@@ -16,13 +16,13 @@
 #  under the License.
 
 import copy
+from datetime import datetime
 from typing import (
     TYPE_CHECKING,
     Any,
     Dict,
     List,
     Optional,
-    Generator,
     Iterable,
     Sequence,
     TextIO,
@@ -148,26 +148,19 @@
 
     def _es_results_to_pandas(
         self,
-<<<<<<< HEAD
-        es_results: Generator[Dict[str, Any], None, None]
-    ) -> Generator["pd.Dataframe", None, None]:
-=======
         results: List[Dict[str, Any]],
         show_progress: bool = False,
     ) -> "pd.Dataframe":
->>>>>>> e4f88a34
         """
         Parameters
         ----------
-        es_results: Generator[Dict[str, Any], None, None]
-            Elasticsearch results generator from self.client.search
-
+        results: List[Dict[str, Any]]
+            Elasticsearch results from self.client.search
         Returns
         -------
-        pandas.DataFrame generator: Generator[pandas.DataFrame, None, None]
+        df: pandas.DataFrame
             _source values extracted from results and mapped to pandas DataFrame
-            dtypes are mapped via Mapping object, return a generator
-
+            dtypes are mapped via Mapping object
         Notes
         -----
         Fields containing lists in Elasticsearch don't map easily to pandas.DataFrame
@@ -218,7 +211,6 @@
         }
         ```
         When mapping this a pandas data frame we mimic this transformation.
-
         Similarly, if a list is added to Elasticsearch:
         ```
         PUT my_index/_doc/1
@@ -244,11 +236,8 @@
             (which isn't great)
         NOTE - using this lists is generally not a good way to use this API
         """
-<<<<<<< HEAD
-=======
         if not results:
             return self._empty_pd_ef()
->>>>>>> e4f88a34
 
         # This is one of the most performance critical areas of eland, and it repeatedly calls
         # self._mappings.field_name_pd_dtype and self._mappings.date_field_format
@@ -259,12 +248,7 @@
         index = []
 
         i = 0
-<<<<<<< HEAD
-        for hit in es_results:
-            i = i + 1
-=======
         for i, hit in enumerate(results, 1):
->>>>>>> e4f88a34
 
             if "_source" in hit:
                 row = hit["_source"]
@@ -287,29 +271,13 @@
             # flatten row to map correctly to 2D DataFrame
             rows.append(self._flatten_dict(row, field_mapping_cache))
 
-<<<<<<< HEAD
-            if i % DEFAULT_PROGRESS_REPORTING_NUM_ROWS == 0:
-                # Create pandas DataFrame
-                df = pd.DataFrame(data=rows, index=index)
-                df = self._dataframe_post_processing(df)
-
-                # Yield dataframe and Reset rows,index
-                rows = []
-                index = []
-
-                yield df
-=======
             if show_progress:
                 if i % DEFAULT_PROGRESS_REPORTING_NUM_ROWS == 0:
                     print(f"{datetime.now()}: read {i} rows")
->>>>>>> e4f88a34
-
+
+        # Create pandas DataFrame
         df = pd.DataFrame(data=rows, index=index)
-        df = self._dataframe_post_processing(df)
-        yield df
-
-
-    def _dataframe_post_processing(self, df: "pd.Dataframe"):
+
         # _source may not contain all field_names in the mapping
         # therefore, fill in missing field_names
         # (note this returns self.field_names NOT IN df.columns)
@@ -328,12 +296,9 @@
         if len(self.columns) > 1:
             df = df[self.columns]
 
-<<<<<<< HEAD
-=======
         if show_progress:
             print(f"{datetime.now()}: read {i} rows")
 
->>>>>>> e4f88a34
         return df
 
     def _flatten_dict(self, y, field_mapping_cache: "FieldMappingCache"):
