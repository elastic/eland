# Licensed to Elasticsearch B.V under one or more agreements.
# Elasticsearch B.V licenses this file to you under the Apache 2.0 License.
# See the LICENSE file in the project root for more information

<<<<<<< HEAD
from typing import Union, List

import numpy as np
=======
from typing import Union, List, Optional, Tuple, TYPE_CHECKING, cast

import numpy as np  # type: ignore
>>>>>>> fa8dbe0e

from eland.common import es_version
from eland.ml._model_transformers import (
    SKLearnDecisionTreeTransformer,
    SKLearnForestRegressorTransformer,
    SKLearnForestClassifierTransformer,
    XGBoostRegressorTransformer,
    XGBoostClassifierTransformer,
)
from eland.ml._model_serializer import ModelSerializer
from eland.ml._optional import import_optional_dependency
from eland.ml.ml_model import MLModel

sklearn = import_optional_dependency("sklearn")
xgboost = import_optional_dependency("xgboost")

from sklearn.ensemble import RandomForestClassifier, RandomForestRegressor  # type: ignore
from sklearn.tree import DecisionTreeClassifier, DecisionTreeRegressor  # type: ignore
from xgboost import XGBRegressor, XGBClassifier  # type: ignore


if TYPE_CHECKING:
    from elasticsearch import Elasticsearch  # type: ignore # noqa: F401


class ImportedMLModel(MLModel):
    """
    Transform and serialize a trained 3rd party model into Elasticsearch.
    This model can then be used for inference in the Elastic Stack.

    Parameters
    ----------
    es_client: Elasticsearch client argument(s)
        - elasticsearch-py parameters or
        - elasticsearch-py instance

    model_id: str
        The unique identifier of the trained inference model in Elasticsearch.

    model: An instance of a supported python model. We support the following model types:
        - sklearn.tree.DecisionTreeClassifier
        - sklearn.tree.DecisionTreeRegressor
        - sklearn.ensemble.RandomForestRegressor
        - sklearn.ensemble.RandomForestClassifier
        - xgboost.XGBClassifier
        - xgboost.XGBRegressor

    feature_names: List[str]
        Names of the features (required)

    classification_labels: List[str]
        Labels of the classification targets

    classification_weights: List[str]
        Weights of the classification targets

    overwrite: bool
        Delete and overwrite existing model (if exists)

    Examples
    --------
    >>> from sklearn import datasets
    >>> from sklearn.tree import DecisionTreeClassifier
    >>> from eland.ml import ImportedMLModel

    >>> # Train model
    >>> training_data = datasets.make_classification(n_features=5, random_state=0)
    >>> test_data = [[-50.1, 0.2, 0.3, -0.5, 1.0], [1.6, 2.1, -10, 50, -1.0]]
    >>> classifier = DecisionTreeClassifier()
    >>> classifier = classifier.fit(training_data[0], training_data[1])

    >>> # Get some test results
    >>> classifier.predict(test_data)
    array([0, 1])

    >>> # Serialise the model to Elasticsearch
    >>> feature_names = ["f0", "f1", "f2", "f3", "f4"]
    >>> model_id = "test_decision_tree_classifier"
    >>> es_model = ImportedMLModel('localhost', model_id, classifier, feature_names, overwrite=True)

    >>> # Get some test results from Elasticsearch model
    >>> es_model.predict(test_data)
    array([0, 1])

    >>> # Delete model from Elasticsearch
    >>> es_model.delete_model()

    """

    def __init__(
        self,
        es_client: Union[str, List[str], Tuple[str, ...], "Elasticsearch"],
        model_id: str,
        model: Union[
            DecisionTreeClassifier,
            DecisionTreeRegressor,
            RandomForestRegressor,
            RandomForestClassifier,
            XGBClassifier,
            XGBRegressor,
        ],
        feature_names: List[str],
        classification_labels: Optional[List[str]] = None,
        classification_weights: Optional[List[float]] = None,
        overwrite: bool = False,
    ):
        super().__init__(es_client, model_id)

        self._feature_names = feature_names
        self._model_type = None

        serializer: ModelSerializer  # type def
        # Transform model
        if isinstance(model, DecisionTreeRegressor):
            serializer = SKLearnDecisionTreeTransformer(
                model, feature_names
            ).transform()
            self._model_type = MLModel.TYPE_REGRESSION
        elif isinstance(model, DecisionTreeClassifier):
            serializer = SKLearnDecisionTreeTransformer(
                model, feature_names, classification_labels
            ).transform()
            self._model_type = MLModel.TYPE_CLASSIFICATION
        elif isinstance(model, RandomForestRegressor):
            serializer = SKLearnForestRegressorTransformer(
                model, feature_names
            ).transform()
            self._model_type = MLModel.TYPE_REGRESSION
        elif isinstance(model, RandomForestClassifier):
            serializer = SKLearnForestClassifierTransformer(
                model, feature_names, classification_labels
            ).transform()
            self._model_type = MLModel.TYPE_CLASSIFICATION
        elif isinstance(model, XGBRegressor):
            serializer = XGBoostRegressorTransformer(model, feature_names).transform()
            self._model_type = MLModel.TYPE_REGRESSION
        elif isinstance(model, XGBClassifier):
            serializer = XGBoostClassifierTransformer(
                model, feature_names, classification_labels
            ).transform()
            self._model_type = MLModel.TYPE_CLASSIFICATION
        else:
            raise NotImplementedError(
                f"ML model of type {type(model)}, not currently implemented"
            )

        if overwrite:
            self.delete_model()

        serialized_model = serializer.serialize_and_compress_model()
        body = {
            "compressed_definition": serialized_model,
            "input": {"field_names": feature_names},
        }
        # 'inference_config' is required in 7.8+ but isn't available in <=7.7
        if es_version(self._client) >= (7, 8):
            body["inference_config"] = {self._model_type: {}}

        self._client.ml.put_trained_model(
            model_id=self._model_id, body=body,
        )

    def predict(self, X: Union[List[float], List[List[float]]]) -> np.ndarray:
        """
        Make a prediction using a trained model stored in Elasticsearch.

        Parameters for this method are not yet fully compatible with standard sklearn.predict.

        Parameters
        ----------
        X: list or list of lists of type float
            Input feature vector - TODO support DataFrame and other formats

        Returns
        -------
        y: np.ndarray of dtype float for regressors or int for classifiers

        Examples
        --------
        >>> from sklearn import datasets
        >>> from xgboost import XGBRegressor
        >>> from eland.ml import ImportedMLModel

        >>> # Train model
        >>> training_data = datasets.make_classification(n_features=6, random_state=0)
        >>> test_data = [[-1, -2, -3, -4, -5, -6], [10, 20, 30, 40, 50, 60]]
        >>> regressor = XGBRegressor(objective='reg:squarederror')
        >>> regressor = regressor.fit(training_data[0], training_data[1])

        >>> # Get some test results
        >>> regressor.predict(np.array(test_data))
        array([0.06062475, 0.9990102 ], dtype=float32)

        >>> # Serialise the model to Elasticsearch
        >>> feature_names = ["f0", "f1", "f2", "f3", "f4", "f5"]
        >>> model_id = "test_xgb_regressor"
        >>> es_model = ImportedMLModel('localhost', model_id, regressor, feature_names, overwrite=True)

        >>> # Get some test results from Elasticsearch model
        >>> es_model.predict(test_data)
        array([0.0606248 , 0.99901026], dtype=float32)

        >>> # Delete model from Elasticsearch
        >>> es_model.delete_model()

        """
        docs = []
        if isinstance(X, list):
            # Is it a list of floats?
            if all(isinstance(i, float) for i in X):
                features = cast(List[List[float]], [X])
            else:
                features = cast(List[List[float]], X)
            for i in features:
                doc = {"_source": dict(zip(self._feature_names, i))}
                docs.append(doc)
        else:
            raise NotImplementedError(f"Prediction for type {type(X)}, not supported")

        # field_mappings -> field_map in ES 7.7
        field_map_name = (
            "field_map" if es_version(self._client) >= (7, 7) else "field_mappings"
        )

        results = self._client.ingest.simulate(
            body={
                "pipeline": {
                    "processors": [
                        {
                            "inference": {
                                "model_id": self._model_id,
                                "inference_config": {self._model_type: {}},
                                field_map_name: {},
                            }
                        }
                    ]
                },
                "docs": docs,
            }
        )

        y = [
            doc["doc"]["_source"]["ml"]["inference"]["predicted_value"]
            for doc in results["docs"]
        ]

        # Return results as np.ndarray of float32 or int (consistent with sklearn/xgboost)
        if self._model_type == MLModel.TYPE_CLASSIFICATION:
            dt = np.int
        else:
            dt = np.float32
        return np.asarray(y, dtype=dt)<|MERGE_RESOLUTION|>--- conflicted
+++ resolved
@@ -2,15 +2,9 @@
 # Elasticsearch B.V licenses this file to you under the Apache 2.0 License.
 # See the LICENSE file in the project root for more information
 
-<<<<<<< HEAD
-from typing import Union, List
-
-import numpy as np
-=======
 from typing import Union, List, Optional, Tuple, TYPE_CHECKING, cast
 
 import numpy as np  # type: ignore
->>>>>>> fa8dbe0e
 
 from eland.common import es_version
 from eland.ml._model_transformers import (
