# Licensed to Elasticsearch B.V under one or more agreements.
# Elasticsearch B.V licenses this file to you under the Apache 2.0 License.
# See the LICENSE file in the project root for more information

<<<<<<< HEAD
from typing import List, Union
=======
from typing import List, Union, Optional
>>>>>>> fa8dbe0e

import numpy as np

from eland.ml._optional import import_optional_dependency
from eland.ml._model_serializer import Tree, TreeNode, Ensemble

sklearn = import_optional_dependency("sklearn")
xgboost = import_optional_dependency("xgboost")

from sklearn.ensemble import RandomForestClassifier, RandomForestRegressor
from sklearn.tree import DecisionTreeClassifier, DecisionTreeRegressor
from sklearn.utils.validation import check_is_fitted
from xgboost import Booster, XGBRegressor, XGBClassifier


class ModelTransformer:
    def __init__(
        self,
        model,
        feature_names: List[str],
        classification_labels: Optional[List[str]] = None,
        classification_weights: Optional[List[float]] = None,
    ):
        self._feature_names = feature_names
        self._model = model
        self._classification_labels = classification_labels
        self._classification_weights = classification_weights

    def is_supported(self):
        return isinstance(
            self._model,
            (
                DecisionTreeClassifier,
                DecisionTreeRegressor,
                RandomForestRegressor,
                RandomForestClassifier,
                XGBClassifier,
                XGBRegressor,
                Booster,
            ),
        )


class SKLearnTransformer(ModelTransformer):
    """
    Base class for SKLearn transformers.
    warning: Should not use this class directly. Use derived classes instead
    """

    def __init__(
        self,
        model,
        feature_names: List[str],
        classification_labels: Optional[List[str]] = None,
        classification_weights: Optional[List[float]] = None,
    ):
        """
        Base class for SKLearn transformations

        :param model: sklearn trained model
        :param feature_names: The feature names for the model
        :param classification_labels: Optional classification labels (if not encoded in the model)
        :param classification_weights: Optional classification weights
        """
        super().__init__(
            model, feature_names, classification_labels, classification_weights
        )
        self._node_decision_type = "lte"

    def build_tree_node(self, node_index: int, node_data: dict, value) -> TreeNode:
        """
        This builds out a TreeNode class given the sklearn tree node definition.

        Node decision types are defaulted to "lte" to match the behavior of SKLearn

        :param node_index: The node index
        :param node_data: Opaque node data contained in the sklearn tree state
        :param value: Opaque node value (i.e. leaf/node values) from tree state
        :return: TreeNode object
        """
        if value.shape[0] != 1:
            raise ValueError(
                f"unexpected multiple values returned from leaf node '{node_index}'"
            )
        if node_data[0] == -1:  # is leaf node
            if (
                value.shape[1] == 1
            ):  # classification requires more than one value, so assume regression
                leaf_value = float(value[0][0])
            else:
                # the classification value, which is the index of the largest value
                leaf_value = int(np.argmax(value))
            return TreeNode(
                node_index,
                decision_type=self._node_decision_type,
                leaf_value=leaf_value,
            )
        else:
            return TreeNode(
                node_index,
                decision_type=self._node_decision_type,
                left_child=int(node_data[0]),
                right_child=int(node_data[1]),
                split_feature=int(node_data[2]),
                threshold=float(node_data[3]),
            )


class SKLearnDecisionTreeTransformer(SKLearnTransformer):
    """
    class for transforming SKLearn decision tree models into Tree model formats supported by Elasticsearch.
    """

    def __init__(
        self,
        model: Union[DecisionTreeRegressor, DecisionTreeClassifier],
        feature_names: List[str],
        classification_labels: Optional[List[str]] = None,
    ):
        """
        Transforms a Decision Tree model (Regressor|Classifier) into a ES Supported Tree format
        :param model: fitted decision tree model
        :param feature_names: model feature names
        :param classification_labels: Optional classification labels
        """
        super().__init__(model, feature_names, classification_labels)

    def transform(self) -> Tree:
        """
        Transform the provided model into an ES supported Tree object
        :return: Tree object for ES storage and use
        """
        target_type = (
            "regression"
            if isinstance(self._model, DecisionTreeRegressor)
            else "classification"
        )
        check_is_fitted(self._model, ["tree_"])
        tree_classes = None
        if self._classification_labels:
            tree_classes = self._classification_labels
        if isinstance(self._model, DecisionTreeClassifier):
            check_is_fitted(self._model, ["classes_"])
            if tree_classes is None:
                tree_classes = [str(c) for c in self._model.classes_]
        nodes = []
        tree_state = self._model.tree_.__getstate__()
        for i in range(len(tree_state["nodes"])):
            nodes.append(
                self.build_tree_node(i, tree_state["nodes"][i], tree_state["values"][i])
            )

        return Tree(self._feature_names, target_type, nodes, tree_classes)


class SKLearnForestTransformer(SKLearnTransformer):
    """
    Base class for transforming SKLearn forest models into Ensemble model formats supported by Elasticsearch.

    warning: do not use this class directly. Use a derived class instead
    """

    def __init__(
        self,
        model: Union[RandomForestClassifier, RandomForestRegressor],
        feature_names: List[str],
        classification_labels: Optional[List[str]] = None,
        classification_weights: Optional[List[float]] = None,
    ):
        super().__init__(
            model, feature_names, classification_labels, classification_weights
        )

    def build_aggregator_output(self) -> dict:
        raise NotImplementedError("build_aggregator_output must be implemented")

    def determine_target_type(self) -> str:
        raise NotImplementedError("determine_target_type must be implemented")

    def transform(self) -> Ensemble:
        check_is_fitted(self._model, ["estimators_"])
        estimators = self._model.estimators_
        ensemble_classes = None
        if self._classification_labels:
            ensemble_classes = self._classification_labels
        if isinstance(self._model, RandomForestClassifier):
            check_is_fitted(self._model, ["classes_"])
            if ensemble_classes is None:
                ensemble_classes = [str(c) for c in self._model.classes_]
        ensemble_models = [
            SKLearnDecisionTreeTransformer(m, self._feature_names).transform()
            for m in estimators
        ]
        return Ensemble(
            self._feature_names,
            ensemble_models,
            self.build_aggregator_output(),
            target_type=self.determine_target_type(),
            classification_labels=ensemble_classes,
            classification_weights=self._classification_weights,
        )


class SKLearnForestRegressorTransformer(SKLearnForestTransformer):
    """
    Class for transforming RandomForestRegressor models into an ensemble model supported by Elasticsearch
    """

    def __init__(self, model: RandomForestRegressor, feature_names: List[str]):
        super().__init__(model, feature_names)

    def build_aggregator_output(self) -> dict:
        return {
            "weighted_sum": {
                "weights": [1.0 / len(self._model.estimators_)]
                * len(self._model.estimators_),
            }
        }

    def determine_target_type(self) -> str:
        return "regression"


class SKLearnForestClassifierTransformer(SKLearnForestTransformer):
    """
    Class for transforming RandomForestClassifier models into an ensemble model supported by Elasticsearch
    """

    def __init__(
        self,
        model: RandomForestClassifier,
        feature_names: List[str],
        classification_labels: Optional[List[str]] = None,
    ):
        super().__init__(model, feature_names, classification_labels)

    def build_aggregator_output(self) -> dict:
        return {"weighted_mode": {"num_classes": len(self._model.classes_)}}

    def determine_target_type(self) -> str:
        return "classification"


class XGBoostForestTransformer(ModelTransformer):
    """
    Base class for transforming XGBoost models into ensemble models supported by Elasticsearch

    warning: do not use directly. Use a derived classes instead
    """

    def __init__(
        self,
        model: Booster,
        feature_names: List[str],
        base_score: float = 0.5,
        objective: str = "reg:squarederror",
        classification_labels: Optional[List[str]] = None,
        classification_weights: Optional[List[float]] = None,
    ):
        super().__init__(
            model, feature_names, classification_labels, classification_weights
        )
        self._node_decision_type = "lt"
        self._base_score = base_score
        self._objective = objective

    def get_feature_id(self, feature_id: str) -> int:
        if feature_id[0] == "f":
            try:
                return int(feature_id[1:])
            except ValueError:
                raise RuntimeError(f"Unable to interpret '{feature_id}'")
        else:
            try:
                return int(feature_id)
            except ValueError:
                raise RuntimeError(f"Unable to interpret '{feature_id}'")

    def extract_node_id(self, node_id: str, curr_tree: int) -> int:
        t_id, n_id = node_id.split("-")
        if t_id is None or n_id is None:
            raise RuntimeError(
                f"cannot determine node index or tree from '{node_id}' for tree {curr_tree}"
            )
        try:
            t_id = int(t_id)
            n_id = int(n_id)
            if t_id != curr_tree:
                raise RuntimeError(
                    f"extracted tree id {t_id} does not match current tree {curr_tree}"
                )
            return n_id
        except ValueError:
            raise RuntimeError(
                f"cannot determine node index or tree from '{node_id}' for tree {curr_tree}"
            )

    def build_tree_node(self, row, curr_tree: int) -> TreeNode:
        node_index = row["Node"]
        if row["Feature"] == "Leaf":
            return TreeNode(node_idx=node_index, leaf_value=float(row["Gain"]))
        else:
            return TreeNode(
                node_idx=node_index,
                decision_type=self._node_decision_type,
                left_child=self.extract_node_id(row["Yes"], curr_tree),
                right_child=self.extract_node_id(row["No"], curr_tree),
                threshold=float(row["Split"]),
                split_feature=self.get_feature_id(row["Feature"]),
            )

    def build_tree(self, nodes: List[TreeNode]) -> Tree:
        return Tree(feature_names=self._feature_names, tree_structure=nodes)

    def build_base_score_stump(self) -> Tree:
        return Tree(
            feature_names=self._feature_names,
            tree_structure=[TreeNode(0, leaf_value=self._base_score)],
        )

    def build_forest(self) -> List[Tree]:
        """
        This builds out the forest of trees as described by XGBoost into a format
        supported by Elasticsearch

        :return: A list of Tree objects
        """
        self.check_model_booster()

        tree_table = self._model.trees_to_dataframe()
        transformed_trees = []
        curr_tree = None
        tree_nodes = []
        for _, row in tree_table.iterrows():
            if row["Tree"] != curr_tree:
                if len(tree_nodes) > 0:
                    transformed_trees.append(self.build_tree(tree_nodes))
                curr_tree = row["Tree"]
                tree_nodes = []
            tree_nodes.append(self.build_tree_node(row, curr_tree))
            # add last tree
        if len(tree_nodes) > 0:
            transformed_trees.append(self.build_tree(tree_nodes))
        # We add this stump as XGBoost adds the base_score to the regression outputs
        if self._objective.partition(":")[0] == "reg":
            transformed_trees.append(self.build_base_score_stump())
        return transformed_trees

    def build_aggregator_output(self) -> dict:
        raise NotImplementedError("build_aggregator_output must be implemented")

    def determine_target_type(self) -> str:
        raise NotImplementedError("determine_target_type must be implemented")

    def is_objective_supported(self) -> bool:
        return False

    def check_model_booster(self):
        # xgboost v1 made booster default to 'None' meaning 'gbtree'
        if self._model.booster not in {"dart", "gbtree", None}:
            raise ValueError(
                f"booster must exist and be of type 'dart' or "
                f"'gbtree', was {self._model.booster!r}"
            )

    def transform(self) -> Ensemble:
        self.check_model_booster()

        if not self.is_objective_supported():
            raise ValueError(f"Unsupported objective '{self._objective}'")

        forest = self.build_forest()
        return Ensemble(
            feature_names=self._feature_names,
            trained_models=forest,
            output_aggregator=self.build_aggregator_output(),
            classification_labels=self._classification_labels,
            classification_weights=self._classification_weights,
            target_type=self.determine_target_type(),
        )


class XGBoostRegressorTransformer(XGBoostForestTransformer):
    def __init__(self, model: XGBRegressor, feature_names: List[str]):
        # XGBRegressor.base_score defaults to 0.5.
        base_score = model.base_score
        if base_score is None:
            base_score = 0.5
        super().__init__(
            model.get_booster(), feature_names, base_score, model.objective
        )

    def determine_target_type(self) -> str:
        return "regression"

    def is_objective_supported(self) -> bool:
        return self._objective in {
            "reg:squarederror",
            "reg:linear",
            "reg:squaredlogerror",
            "reg:logistic",
        }

    def build_aggregator_output(self) -> dict:
        return {"weighted_sum": {}}


class XGBoostClassifierTransformer(XGBoostForestTransformer):
    def __init__(
        self,
        model: XGBClassifier,
        feature_names: List[str],
        classification_labels: Optional[List[str]] = None,
    ):
        super().__init__(
            model.get_booster(),
            feature_names,
            model.base_score,
            model.objective,
            classification_labels,
        )

    def determine_target_type(self) -> str:
        return "classification"

    def is_objective_supported(self) -> bool:
        return self._objective in {"binary:logistic", "binary:hinge"}

    def build_aggregator_output(self) -> dict:
        return {"logistic_regression": {}}<|MERGE_RESOLUTION|>--- conflicted
+++ resolved
@@ -2,11 +2,7 @@
 # Elasticsearch B.V licenses this file to you under the Apache 2.0 License.
 # See the LICENSE file in the project root for more information
 
-<<<<<<< HEAD
-from typing import List, Union
-=======
 from typing import List, Union, Optional
->>>>>>> fa8dbe0e
 
 import numpy as np
 
