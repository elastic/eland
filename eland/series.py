"""
Series
---------
One-dimensional ndarray with axis labels (including time series).

The underlying data resides in Elasticsearch and the API aligns as much as
possible with pandas.DataFrame API.

This allows the eland.Series to access large datasets stored in Elasticsearch,
without storing the dataset in local memory.

Implementation Details
----------------------
Based on NDFrame which underpins eland.DataFrame

"""

import sys
import warnings
from io import StringIO

import numpy as np
import pandas as pd
from pandas.io.common import _expand_user, _stringify_path

from eland import NDFrame
from eland.common import DEFAULT_NUM_ROWS_DISPLAYED, docstring_parameter
from eland.filter import NotFilter, Equal, Greater, Less, GreaterEqual, LessEqual, ScriptFilter, IsIn


def _get_method_name():
    return sys._getframe(1).f_code.co_name


class Series(NDFrame):
    """
    pandas.Series like API that proxies into Elasticsearch index(es).

    Parameters
    ----------
    client : eland.Client
        A reference to a Elasticsearch python client

    index_pattern : str
        An Elasticsearch index pattern. This can contain wildcards.

    index_field : str
        The field to base the series on

    Notes
    -----
    If the Elasticsearch index is deleted or index mappings are changed after this
    object is created, the object is not rebuilt and so inconsistencies can occur.

    See Also
    --------
    :pandas_api_docs:`pandas.Series`

    Examples
    --------
    >>> ed.Series(client='localhost', index_pattern='flights', name='Carrier')
    0         Kibana Airlines
    1        Logstash Airways
    2        Logstash Airways
    3         Kibana Airlines
    4         Kibana Airlines
                   ...
    13054    Logstash Airways
    13055    Logstash Airways
    13056    Logstash Airways
    13057            JetBeats
    13058            JetBeats
    Name: Carrier, Length: 13059, dtype: object
    """

    def __init__(self,
                 client=None,
                 index_pattern=None,
                 name=None,
                 index_field=None,
                 query_compiler=None):
        # Series has 1 column
        if name is None:
            columns = None
        else:
            columns = [name]

        super().__init__(
            client=client,
            index_pattern=index_pattern,
            columns=columns,
            index_field=index_field,
            query_compiler=query_compiler)

    @property
    def empty(self):
        """Determines if the Series is empty.

        Returns:
            True if the Series is empty.
            False otherwise.
        """
        return len(self.index) == 0

    @property
    def shape(self):
        """
        Return a tuple representing the dimensionality of the Series.

        Returns
        -------
        shape: tuple

        0. number of rows
        1. number of columns

        Notes
        -----
        - number of rows ``len(series)`` queries Elasticsearch
        - number of columns == 1

        Examples
        --------
        >>> df = ed.Series('localhost', 'ecommerce', name='total_quantity')
        >>> df.shape
        (4675, 1)
        """
        num_rows = len(self)
        num_columns = 1

        return num_rows, num_columns

    def _get_name(self):
        return self._query_compiler.columns[0]

    def _set_name(self, name):
        self._query_compiler.rename({self.name: name}, inplace=True)

    name = property(_get_name, _set_name)

    def rename(self, new_name):
        """
        Rename name of series. Only column rename is supported. This does not change the underlying
        Elasticsearch index, but adds a symbolic link from the new name (column) to the Elasticsearch field name.

        For instance, if a field was called 'tot_quan' it could be renamed 'Total Quantity'.

        Parameters
        ----------
        new_name: str

        Returns
        -------
        eland.Series
            eland.Series with new name.

        See Also
        --------
        :pandas_api_docs:`pandas.Series.rename`

        Examples
        --------
        >>> df = ed.DataFrame('localhost', 'flights')
        >>> df.Carrier
        0         Kibana Airlines
        1        Logstash Airways
        2        Logstash Airways
        3         Kibana Airlines
        4         Kibana Airlines
                       ...
        13054    Logstash Airways
        13055    Logstash Airways
        13056    Logstash Airways
        13057            JetBeats
        13058            JetBeats
        Name: Carrier, Length: 13059, dtype: object
        >>> df.Carrier.rename('Airline')
        0         Kibana Airlines
        1        Logstash Airways
        2        Logstash Airways
        3         Kibana Airlines
        4         Kibana Airlines
                       ...
        13054    Logstash Airways
        13055    Logstash Airways
        13056    Logstash Airways
        13057            JetBeats
        13058            JetBeats
        Name: Airline, Length: 13059, dtype: object
        """
        return Series(query_compiler=self._query_compiler.rename({self.name: new_name}))

    def head(self, n=5):
        return Series(query_compiler=self._query_compiler.head(n))

    def tail(self, n=5):
        return Series(query_compiler=self._query_compiler.tail(n))

    def value_counts(self, es_size=10):
        """
        Return the value counts for the specified field.

        **Note we can only do this for aggregatable Elasticsearch fields - (in general) numeric and keyword
        rather than text fields**

        TODO - implement remainder of pandas arguments

        Parameters
        ----------
        es_size: int, default 10
            Number of buckets to return counts for, automatically sorts by count descending.
            This parameter is specific to `eland`, and determines how many term buckets
            elasticsearch should return out of the overall terms list.

        Returns
        -------
        pandas.Series
            number of occurences of each value in the column

        See Also
        --------
        :pandas_api_docs:`pandas.Series.value_counts`
        :es_api_docs:`search-aggregations-bucket-terms-aggregation`

        Examples
        --------
        >>> df = ed.DataFrame('localhost', 'flights')
        >>> df['Carrier'].value_counts()
        Logstash Airways    3331
        JetBeats            3274
        Kibana Airlines     3234
        ES-Air              3220
        Name: Carrier, dtype: int64
        """
        if not isinstance(es_size, int):
            raise TypeError("es_size must be a positive integer.")
        if not es_size > 0:
            raise ValueError("es_size must be a positive integer.")

        return self._query_compiler.value_counts(es_size)

    # dtype not implemented for Series as causes query to fail
    # in pandas.core.computation.ops.Term.type

    # ----------------------------------------------------------------------
    # Rendering Methods
    def __repr__(self):
        """
        Return a string representation for a particular Series.
        """
        buf = StringIO()

        # max_rows and max_cols determine the maximum size of the pretty printed tabular
        # representation of the series. pandas defaults are 60 and 20 respectively.
        # series where len(series) > max_rows shows a truncated view with 10 rows shown.
        max_rows = pd.get_option("display.max_rows")
        min_rows = pd.get_option("display.min_rows")

        if len(self) > max_rows:
            max_rows = min_rows

        show_dimensions = pd.get_option("display.show_dimensions")

        self.to_string(
            buf=buf,
            name=self.name,
            dtype=True,
            min_rows=min_rows,
            max_rows=max_rows,
            length=show_dimensions,
        )
        result = buf.getvalue()

        return result

    @docstring_parameter(DEFAULT_NUM_ROWS_DISPLAYED)
    def to_string(
            self,
            buf=None,
            na_rep="NaN",
            float_format=None,
            header=True,
            index=True,
            length=False,
            dtype=False,
            name=False,
            max_rows=None,
            min_rows=None,
    ):
        """
        Render a string representation of the Series.

        Follows pandas implementation except when ``max_rows=None``. In this scenario, we set ``max_rows={0}`` to avoid
        accidentally dumping an entire index. This can be overridden by explicitly setting ``max_rows``.

        See Also
        --------
        :pandas_api_docs:`pandas.Series.to_string`
            for argument details.
        """
        # In pandas calling 'to_string' without max_rows set, will dump ALL rows - we avoid this
        # by limiting rows by default.
        num_rows = len(self)  # avoid multiple calls
        if num_rows <= DEFAULT_NUM_ROWS_DISPLAYED:
            if max_rows is None:
                max_rows = num_rows
            else:
                max_rows = min(num_rows, max_rows)
        elif max_rows is None:
            warnings.warn("Series.to_string called without max_rows set "
                          "- this will return entire index results. "
                          "Setting max_rows={default}"
                          " overwrite if different behaviour is required."
                          .format(default=DEFAULT_NUM_ROWS_DISPLAYED),
                          UserWarning)
            max_rows = DEFAULT_NUM_ROWS_DISPLAYED

        # because of the way pandas handles max_rows=0, not having this throws an error
        # see eland issue #56
        if max_rows == 0:
            max_rows = 1

        # Create a slightly bigger dataframe than display
        temp_series = self._build_repr(max_rows + 1)

        if buf is not None:
            _buf = _expand_user(_stringify_path(buf))
        else:
            _buf = StringIO()

        # Create repr of fake series without name, length, dtype summary
        temp_str = temp_series.to_string(buf=_buf,
                                         na_rep=na_rep,
                                         float_format=float_format,
                                         header=header,
                                         index=index,
                                         length=False,
                                         dtype=False,
                                         name=False,
                                         max_rows=max_rows)

        # Create the summary
        footer = ""
        if name and self.name is not None:
            footer += "Name: {}".format(str(self.name))
        if length and len(self) > max_rows:
            if footer:
                footer += ", "
            footer += "Length: {}".format(len(self.index))
        if dtype:
            if footer:
                footer += ", "
            footer += "dtype: {}".format(temp_series.dtype)

        if len(footer) > 0:
            _buf.write("\n{}".format(footer))

        if buf is None:
            result = _buf.getvalue()
            return result

    def _to_pandas(self):
        return self._query_compiler.to_pandas()[self.name]

    @property
    def _dtype(self):
        # DO NOT MAKE PUBLIC (i.e. def dtype) as this breaks query eval implementation
        return self._query_compiler.dtypes[0]

    def __gt__(self, other):
        if isinstance(other, Series):
            # Need to use scripted query to compare to values
            painless = "doc['{}'].value > doc['{}'].value".format(self.name, other.name)
            return ScriptFilter(painless)
        elif isinstance(other, (int, float)):
            return Greater(field=self.name, value=other)
        else:
            raise NotImplementedError(other, type(other))

    def __lt__(self, other):
        if isinstance(other, Series):
            # Need to use scripted query to compare to values
            painless = "doc['{}'].value < doc['{}'].value".format(self.name, other.name)
            return ScriptFilter(painless)
        elif isinstance(other, (int, float)):
            return Less(field=self.name, value=other)
        else:
            raise NotImplementedError(other, type(other))

    def __ge__(self, other):
        if isinstance(other, Series):
            # Need to use scripted query to compare to values
            painless = "doc['{}'].value >= doc['{}'].value".format(self.name, other.name)
            return ScriptFilter(painless)
        elif isinstance(other, (int, float)):
            return GreaterEqual(field=self.name, value=other)
        else:
            raise NotImplementedError(other, type(other))

    def __le__(self, other):
        if isinstance(other, Series):
            # Need to use scripted query to compare to values
            painless = "doc['{}'].value <= doc['{}'].value".format(self.name, other.name)
            return ScriptFilter(painless)
        elif isinstance(other, (int, float)):
            return LessEqual(field=self.name, value=other)
        else:
            raise NotImplementedError(other, type(other))

    def __eq__(self, other):
        if isinstance(other, Series):
            # Need to use scripted query to compare to values
            painless = "doc['{}'].value == doc['{}'].value".format(self.name, other.name)
            return ScriptFilter(painless)
        elif isinstance(other, (int, float)):
            return Equal(field=self.name, value=other)
        elif isinstance(other, str):
            return Equal(field=self.name, value=other)
        else:
            raise NotImplementedError(other, type(other))

    def __ne__(self, other):
        if isinstance(other, Series):
            # Need to use scripted query to compare to values
            painless = "doc['{}'].value != doc['{}'].value".format(self.name, other.name)
            return ScriptFilter(painless)
        elif isinstance(other, (int, float)):
            return NotFilter(Equal(field=self.name, value=other))
        elif isinstance(other, str):
            return NotFilter(Equal(field=self.name, value=other))
        else:
            raise NotImplementedError(other, type(other))

    def isin(self, other):
        if isinstance(other, list):
            return IsIn(field=self.name, value=other)
        else:
            raise NotImplementedError(other, type(other))

    @property
    def ndim(self):
        """
        Returns 1 by definition of a Series

        Returns
        -------
        int
            By definition 1

        See Also
        --------
        :pandas_api_docs:`pandas.Series.ndim`
        """
        return 1

    def info_es(self):
        buf = StringIO()

        super()._info_es(buf)

        return buf.getvalue()

    def __add__(self, right):
        """
        Return addition of series and right, element-wise (binary operator add).

        Parameters
        ----------
        right: eland.Series

        Returns
        -------
        eland.Series

        Examples
        --------
        >>> df = ed.DataFrame('localhost', 'ecommerce').head(5)
        >>> df.taxful_total_price
        0     36.98
        1     53.98
        2    199.98
        3    174.98
        4     80.98
        Name: taxful_total_price, dtype: float64
        >>> df.taxful_total_price + 1
        0     37.980000
        1     54.980000
        2    200.979996
        3    175.979996
        4     81.980003
        Name: taxful_total_price, dtype: float64
        >>> df.total_quantity
        0    2
        1    2
        2    2
        3    2
        4    2
        Name: total_quantity, dtype: int64
        >>> df.taxful_total_price + df.total_quantity
        0     38.980000
        1     55.980000
        2    201.979996
        3    176.979996
        4     82.980003
        dtype: float64
        >>> df.customer_first_name + df.customer_last_name
        0    EddieUnderwood
        1        MaryBailey
        2        GwenButler
        3     DianeChandler
        4        EddieWeber
        dtype: object
        >>> "First name: " + df.customer_first_name
        0    First name: Eddie
        1     First name: Mary
        2     First name: Gwen
        3    First name: Diane
        4    First name: Eddie
        Name: customer_first_name, dtype: object
        """
        if self._dtype == 'object':
            op_type = ('string',)
        else:
            op_type = ('numeric',)

<<<<<<< HEAD
        return self._numeric_op(right, _get_method_name(), op_type)

=======
>>>>>>> 33f54953
    def __truediv__(self, right):
        """
        Return floating division of series and right, element-wise (binary operator truediv).

        Parameters
        ----------
        right: eland.Series

        Returns
        -------
        eland.Series

        Examples
        --------
        >>> df = ed.DataFrame('localhost', 'ecommerce').head(5)
        >>> df.taxful_total_price
        0     36.98
        1     53.98
        2    199.98
        3    174.98
        4     80.98
        Name: taxful_total_price, dtype: float64
        >>> df.total_quantity
        0    2
        1    2
        2    2
        3    2
        4    2
        Name: total_quantity, dtype: int64
        >>> df.taxful_total_price / df.total_quantity
        0    18.490000
        1    26.990000
        2    99.989998
        3    87.489998
        4    40.490002
        dtype: float64
        """
        return self._numeric_op(right, _get_method_name())

    def __floordiv__(self, right):
        """
        Return integer division of series and right, element-wise (binary operator floordiv //).

        Parameters
        ----------
        right: eland.Series

        Returns
        -------
        eland.Series

        Examples
        --------
        >>> df = ed.DataFrame('localhost', 'ecommerce').head(5)
        >>> df.taxful_total_price
        0     36.98
        1     53.98
        2    199.98
        3    174.98
        4     80.98
        Name: taxful_total_price, dtype: float64
        >>> df.total_quantity
        0    2
        1    2
        2    2
        3    2
        4    2
        Name: total_quantity, dtype: int64
        >>> df.taxful_total_price // df.total_quantity
        0    18.0
        1    26.0
        2    99.0
        3    87.0
        4    40.0
        dtype: float64
        """
        return self._numeric_op(right, _get_method_name())

    def __mod__(self, right):
        """
        Return modulo of series and right, element-wise (binary operator mod %).

        Parameters
        ----------
        right: eland.Series

        Returns
        -------
        eland.Series

        Examples
        --------
        >>> df = ed.DataFrame('localhost', 'ecommerce').head(5)
        >>> df.taxful_total_price
        0     36.98
        1     53.98
        2    199.98
        3    174.98
        4     80.98
        Name: taxful_total_price, dtype: float64
        >>> df.total_quantity
        0    2
        1    2
        2    2
        3    2
        4    2
        Name: total_quantity, dtype: int64
        >>> df.taxful_total_price % df.total_quantity
        0    0.980000
        1    1.980000
        2    1.979996
        3    0.979996
        4    0.980003
        dtype: float64
        """
        return self._numeric_op(right, _get_method_name())

    def __mul__(self, right):
        """
        Return multiplication of series and right, element-wise (binary operator mul).

        Parameters
        ----------
        right: eland.Series

        Returns
        -------
        eland.Series

        Examples
        --------
        >>> df = ed.DataFrame('localhost', 'ecommerce').head(5)
        >>> df.taxful_total_price
        0     36.98
        1     53.98
        2    199.98
        3    174.98
        4     80.98
        Name: taxful_total_price, dtype: float64
        >>> df.total_quantity
        0    2
        1    2
        2    2
        3    2
        4    2
        Name: total_quantity, dtype: int64
        >>> df.taxful_total_price * df.total_quantity
        0     73.959999
        1    107.959999
        2    399.959991
        3    349.959991
        4    161.960007
        dtype: float64
        """
        return self._numeric_op(right, _get_method_name())

    def __sub__(self, right):
        """
        Return subtraction of series and right, element-wise (binary operator sub).

        Parameters
        ----------
        right: eland.Series

        Returns
        -------
        eland.Series

        Examples
        --------
        >>> df = ed.DataFrame('localhost', 'ecommerce').head(5)
        >>> df.taxful_total_price
        0     36.98
        1     53.98
        2    199.98
        3    174.98
        4     80.98
        Name: taxful_total_price, dtype: float64
        >>> df.total_quantity
        0    2
        1    2
        2    2
        3    2
        4    2
        Name: total_quantity, dtype: int64
        >>> df.taxful_total_price - df.total_quantity
        0     34.980000
        1     51.980000
        2    197.979996
        3    172.979996
        4     78.980003
        dtype: float64
        """
        return self._numeric_op(right, _get_method_name())

    def __pow__(self, right):
        """
        Return exponential power of series and right, element-wise (binary operator pow).

        Parameters
        ----------
        right: eland.Series

        Returns
        -------
        eland.Series

        Examples
        --------
        >>> df = ed.DataFrame('localhost', 'ecommerce').head(5)
        >>> df.taxful_total_price
        0     36.98
        1     53.98
        2    199.98
        3    174.98
        4     80.98
        Name: taxful_total_price, dtype: float64
        >>> df.total_quantity
        0    2
        1    2
        2    2
        3    2
        4    2
        Name: total_quantity, dtype: int64
        >>> df.taxful_total_price ** df.total_quantity
        0     1367.520366
        1     2913.840351
        2    39991.998691
        3    30617.998905
        4     6557.760944
        dtype: float64
        """
        return self._numeric_op(right, _get_method_name())

    def __radd__(self, left):
        """
        Return addition of series and left, element-wise (binary operator add).

        Parameters
        ----------
        left: eland.Series

        Returns
        -------
        eland.Series

        Examples
        --------
        >>> df = ed.DataFrame('localhost', 'ecommerce').head(5)
        >>> df.taxful_total_price
        0     36.98
        1     53.98
        2    199.98
        3    174.98
        4     80.98
        Name: taxful_total_price, dtype: float64
        >>> 1 + df.taxful_total_price
        0     37.980000
        1     54.980000
        2    200.979996
        3    175.979996
        4     81.980003
        Name: taxful_total_price, dtype: float64
        """
<<<<<<< HEAD
        if self._dtype == 'object':
            op_type = ('string',)
        else:
            op_type = ('numeric',)

        return self._numeric_rop(left, _get_method_name(), op_type)
=======
        return self._numeric_rop(left, _get_method_name())
>>>>>>> 33f54953

    def __rtruediv__(self, left):
        """
        Return division of series and left, element-wise (binary operator div).

        Parameters
        ----------
        left: eland.Series

        Returns
        -------
        eland.Series

        Examples
        --------
        >>> df = ed.DataFrame('localhost', 'ecommerce').head(5)
        >>> df.taxful_total_price
        0     36.98
        1     53.98
        2    199.98
        3    174.98
        4     80.98
        Name: taxful_total_price, dtype: float64
        >>> 1.0 / df.taxful_total_price
        0    0.027042
        1    0.018525
        2    0.005001
        3    0.005715
        4    0.012349
        Name: taxful_total_price, dtype: float64
        """
        return self._numeric_rop(left, _get_method_name())

    def __rfloordiv__(self, left):
        """
        Return integer division of series and left, element-wise (binary operator floordiv //).

        Parameters
        ----------
        left: eland.Series

        Returns
        -------
        eland.Series

        Examples
        --------
        >>> df = ed.DataFrame('localhost', 'ecommerce').head(5)
        >>> df.taxful_total_price
        0     36.98
        1     53.98
        2    199.98
        3    174.98
        4     80.98
        Name: taxful_total_price, dtype: float64
        >>> 500.0 // df.taxful_total_price
        0    13.0
        1     9.0
        2     2.0
        3     2.0
        4     6.0
        Name: taxful_total_price, dtype: float64
        """
        return self._numeric_rop(left, _get_method_name())

    def __rmod__(self, left):
        """
        Return modulo of series and left, element-wise (binary operator mod %).

        Parameters
        ----------
        left: eland.Series

        Returns
        -------
        eland.Series

        Examples
        --------
        >>> df = ed.DataFrame('localhost', 'ecommerce').head(5)
        >>> df.taxful_total_price
        0     36.98
        1     53.98
        2    199.98
        3    174.98
        4     80.98
        Name: taxful_total_price, dtype: float64
        >>> 500.0 % df.taxful_total_price
        0     19.260006
        1     14.180004
        2    100.040009
        3    150.040009
        4     14.119980
        Name: taxful_total_price, dtype: float64
        """
        return self._numeric_rop(left, _get_method_name())

    def __rmul__(self, left):
        """
        Return multiplication of series and left, element-wise (binary operator mul).

        Parameters
        ----------
        left: eland.Series

        Returns
        -------
        eland.Series

        Examples
        --------
        >>> df = ed.DataFrame('localhost', 'ecommerce').head(5)
        >>> df.taxful_total_price
        0     36.98
        1     53.98
        2    199.98
        3    174.98
        4     80.98
        Name: taxful_total_price, dtype: float64
        >>> 10.0 * df.taxful_total_price
        0     369.799995
        1     539.799995
        2    1999.799957
        3    1749.799957
        4     809.800034
        Name: taxful_total_price, dtype: float64
        """
        return self._numeric_rop(left, _get_method_name())

    def __rpow__(self, left):
        """
        Return exponential power of series and left, element-wise (binary operator pow).

        Parameters
        ----------
        left: eland.Series

        Returns
        -------
        eland.Series

        Examples
        --------
        >>> df = ed.DataFrame('localhost', 'ecommerce').head(5)
        >>> df.total_quantity
        0    2
        1    2
        2    2
        3    2
        4    2
        Name: total_quantity, dtype: int64
        >>> np.int(2) ** df.total_quantity
        0    4.0
        1    4.0
        2    4.0
        3    4.0
        4    4.0
        Name: total_quantity, dtype: float64
        """
        return self._numeric_rop(left, _get_method_name())

    def __rsub__(self, left):
        """
        Return subtraction of series and left, element-wise (binary operator sub).

        Parameters
        ----------
        left: eland.Series

        Returns
        -------
        eland.Series

        Examples
        --------
        >>> df = ed.DataFrame('localhost', 'ecommerce').head(5)
        >>> df.taxful_total_price
        0     36.98
        1     53.98
        2    199.98
        3    174.98
        4     80.98
        Name: taxful_total_price, dtype: float64
        >>> 1.0 - df.taxful_total_price
        0    -35.980000
        1    -52.980000
        2   -198.979996
        3   -173.979996
        4    -79.980003
        Name: taxful_total_price, dtype: float64
        """
        return self._numeric_rop(left, _get_method_name())

    add = __add__
    div = __truediv__
    divide = __truediv__
    floordiv = __floordiv__
    mod = __mod__
    mul = __mul__
    multiply = __mul__
    pow = __pow__
    sub = __sub__
    subtract = __sub__
    truediv = __truediv__

    radd = __radd__
    rdiv = __rtruediv__
    rdivide = __rtruediv__
    rfloordiv = __rfloordiv__
    rmod = __rmod__
    rmul = __rmul__
    rmultiply = __rmul__
    rpow = __rpow__
    rsub = __rsub__
    rsubtract = __rsub__
    rtruediv = __rtruediv__

    def _numeric_op(self, right, method_name, op_type=None):
        """
        return a op b

        a & b == Series
            a & b must share same eland.Client, index_pattern and index_field
        a == Series, b == numeric
        """
        if isinstance(right, Series):
            # Check compatibility of Elasticsearch cluster
            self._query_compiler.check_arithmetics(right._query_compiler)

            # check left numeric series and right numeric series
            if (np.issubdtype(self._dtype, np.number) and np.issubdtype(right._dtype, np.number)):
                new_field_name = "{0}_{1}_{2}".format(self.name, method_name, right.name)

                # Compatible, so create new Series
                series = Series(query_compiler=self._query_compiler.arithmetic_op_fields(
                    new_field_name, method_name, self.name, right.name))
                series.name = None

                return series

            # check left object series and right object series
            elif self._dtype == 'object' and right._dtype == 'object':
                new_field_name = "{0}_{1}_{2}".format(self.name, method_name, right.name)
                # our operation is between series
                op_type = op_type + tuple('s')
                # check if fields are aggregatable
                self.name, right.name = self._query_compiler.check_str_arithmetics(right._query_compiler, self.name, right.name)

                series = Series(query_compiler=self._query_compiler.arithmetic_op_fields(
                    new_field_name, method_name, self.name, right.name, op_type))
                series.name = None

                return series

            else:
                # TODO - support limited ops on strings https://github.com/elastic/eland/issues/65
                raise TypeError("Unsupported operation: '{}' {} '{}'".format(self._dtype, method_name, right._dtype))

        # check left number and right numeric series
        elif np.issubdtype(np.dtype(type(right)), np.number) and np.issubdtype(self._dtype, np.number):
            new_field_name = "{0}_{1}_{2}".format(self.name, method_name, str(right).replace('.', '_'))

            # Compatible, so create new Series
            series = Series(query_compiler=self._query_compiler.arithmetic_op_fields(
                new_field_name, method_name, self.name, right))

            # name of Series remains original name
            series.name = self.name

            return series

        # check left str series and right str
        elif isinstance(right, str) and self._dtype == 'object':
            new_field_name = "{0}_{1}_{2}".format(self.name, method_name, str(right).replace('.', '_'))
            self.name, right = self._query_compiler.check_str_arithmetics(None, self.name, right)
            # our operation is between a series and a string on the right
            op_type = op_type + tuple('r')
            # Compatible, so create new Series
            series = Series(query_compiler=self._query_compiler.arithmetic_op_fields(
                new_field_name, method_name, self.name, right, op_type))

            # truncate last occurence of '.keyword'
            new_series_name = self.name.rsplit('.keyword', 1)[0]
            series.name = new_series_name

            return series

        else:
            # TODO - support limited ops on strings https://github.com/elastic/eland/issues/65
            raise TypeError(
                "unsupported operand type(s) for '{}' {} '{}'".format(type(self), method_name, type(right))
            )

    def _numeric_rop(self, left, method_name, op_type=None):
        """
        e.g. 1 + ed.Series
        """
        op_method_name = str(method_name).replace('__r', '__')
        if isinstance(left, Series):
            # if both are Series, revese args and call normal op method and remove 'r' from radd etc.
            return left._numeric_op(self, op_method_name)
        elif np.issubdtype(np.dtype(type(left)), np.number) and np.issubdtype(self._dtype, np.number):
            # Prefix new field name with 'f_' so it's a valid ES field name
            new_field_name = "f_{0}_{1}_{2}".format(str(left).replace('.', '_'), op_method_name, self.name)

            # Compatible, so create new Series
            series = Series(query_compiler=self._query_compiler.arithmetic_op_fields(
                new_field_name, op_method_name, left, self.name))

            # name of Series pinned to valid series (like pandas)
            series.name = self.name

            return series

        elif isinstance(left, str) and self._dtype == 'object':
            new_field_name = "{0}_{1}_{2}".format(self.name, op_method_name, str(left).replace('.', '_'))
            self.name, left = self._query_compiler.check_str_arithmetics(None, self.name, left)
            # our operation is between a series and a string on the right
            op_type = op_type + tuple('l')
            # Compatible, so create new Series
            series = Series(query_compiler=self._query_compiler.arithmetic_op_fields(
                new_field_name, op_method_name, left, self.name, op_type))

            # truncate last occurence of '.keyword'
            new_series_name = self.name.rsplit('.keyword', 1)[0]
            series.name = new_series_name

            return series

        else:
            # TODO - support limited ops on strings https://github.com/elastic/eland/issues/65
            raise TypeError(
                "unsupported operand type(s) for '{}' {} '{}'".format(type(self), method_name, type(left))
            )

    def max(self):
        """
        Return the maximum of the Series values

        TODO - implement remainder of pandas arguments, currently non-numerics are not supported

        Returns
        -------
        float
            max value

        See Also
        --------
        :pandas_api_docs:`pandas.Series.max`

        Examples
        --------
        >>> s = ed.Series('localhost', 'flights', name='AvgTicketPrice')
        >>> int(s.max())
        1199
        """
        results = super().max()
        return results.squeeze()

    def mean(self):
        """
        Return the mean of the Series values

        TODO - implement remainder of pandas arguments, currently non-numerics are not supported

        Returns
        -------
        float
            max value

        See Also
        --------
        :pandas_api_docs:`pandas.Series.mean`

        Examples
        --------
        >>> s = ed.Series('localhost', 'flights', name='AvgTicketPrice')
        >>> int(s.mean())
        628
        """
        results = super().mean()
        return results.squeeze()

    def min(self):
        """
        Return the minimum of the Series values

        TODO - implement remainder of pandas arguments, currently non-numerics are not supported

        Returns
        -------
        float
            max value

        See Also
        --------
        :pandas_api_docs:`pandas.Series.min`

        Examples
        --------
        >>> s = ed.Series('localhost', 'flights', name='AvgTicketPrice')
        >>> int(s.min())
        100
        """
        results = super().min()
        return results.squeeze()

    def sum(self):
        """
        Return the sum of the Series values

        TODO - implement remainder of pandas arguments, currently non-numerics are not supported

        Returns
        -------
        float
            max value

        See Also
        --------
        :pandas_api_docs:`pandas.Series.sum`

        Examples
        --------
        >>> s = ed.Series('localhost', 'flights', name='AvgTicketPrice')
        >>> int(s.sum())
        8204364
        """
        results = super().sum()
        return results.squeeze()

    def nunique(self):
        """
        Return the sum of the Series values

        Returns
        -------
        float
            max value

        See Also
        --------
        :pandas_api_docs:`pandas.Series.sum`

        Examples
        --------
        >>> s = ed.Series('localhost', 'flights', name='Carrier')
        >>> s.nunique()
        4
        """
        results = super().nunique()
        return results.squeeze()

    # def values TODO - not implemented as causes current implementation of query to fail

    def to_numpy(self):
        """
        Not implemented.

        In pandas this returns a Numpy representation of the Series. This would involve scan/scrolling the
        entire index.

        If this is required, call ``ed.eland_to_pandas(ed_series).values``, *but beware this will scan/scroll the entire
        Elasticsearch index(s) into memory.*

        See Also
        --------
        :pandas_api_docs:`pandas.DataFrame.to_numpy`
        eland_to_pandas

        Examples
        --------
        >>> ed_s = ed.Series('localhost', 'flights', name='Carrier').head(5)
        >>> pd_s = ed.eland_to_pandas(ed_s)
        >>> print("type(ed_s)={0}\\ntype(pd_s)={1}".format(type(ed_s), type(pd_s)))
        type(ed_s)=<class 'eland.series.Series'>
        type(pd_s)=<class 'pandas.core.series.Series'>
        >>> ed_s
        0     Kibana Airlines
        1    Logstash Airways
        2    Logstash Airways
        3     Kibana Airlines
        4     Kibana Airlines
        Name: Carrier, dtype: object
        >>> pd_s.to_numpy()
        array(['Kibana Airlines', 'Logstash Airways', 'Logstash Airways',
               'Kibana Airlines', 'Kibana Airlines'], dtype=object)
        """
        raise NotImplementedError(
            "This method would scan/scroll the entire Elasticsearch index(s) into memory."
            "If this is explicitly required and there is sufficient memory, call `ed.eland_to_pandas(ed_df).values`"
        )<|MERGE_RESOLUTION|>--- conflicted
+++ resolved
@@ -523,11 +523,8 @@
         else:
             op_type = ('numeric',)
 
-<<<<<<< HEAD
         return self._numeric_op(right, _get_method_name(), op_type)
 
-=======
->>>>>>> 33f54953
     def __truediv__(self, right):
         """
         Return floating division of series and right, element-wise (binary operator truediv).
@@ -792,16 +789,12 @@
         4     81.980003
         Name: taxful_total_price, dtype: float64
         """
-<<<<<<< HEAD
         if self._dtype == 'object':
             op_type = ('string',)
         else:
             op_type = ('numeric',)
 
         return self._numeric_rop(left, _get_method_name(), op_type)
-=======
-        return self._numeric_rop(left, _get_method_name())
->>>>>>> 33f54953
 
     def __rtruediv__(self, left):
         """
