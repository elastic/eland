--- conflicted
+++ resolved
@@ -1,13 +1,8 @@
 ---
 
 ELASTICSEARCH_VERSION:
-<<<<<<< HEAD
-  - '8.7.0-SNAPSHOT'
-  - '8.6.0-SNAPSHOT'
-=======
   - '8.6.0-SNAPSHOT'
   - '8.7.0-SNAPSHOT'
->>>>>>> 2ea96322
 
 PANDAS_VERSION:
   - '1.5.0'
