#  Licensed to Elasticsearch B.V. under one or more contributor
#  license agreements. See the NOTICE file distributed with
#  this work for additional information regarding copyright
#  ownership. Elasticsearch B.V. licenses this file to you under
#  the Apache License, Version 2.0 (the "License"); you may
#  not use this file except in compliance with the License.
#  You may obtain a copy of the License at
#
# 	http://www.apache.org/licenses/LICENSE-2.0
#
#  Unless required by applicable law or agreed to in writing,
#  software distributed under the License is distributed on an
#  "AS IS" BASIS, WITHOUT WARRANTIES OR CONDITIONS OF ANY
#  KIND, either express or implied.  See the License for the
#  specific language governing permissions and limitations
#  under the License.

from typing import Tuple

import numpy as np
import pytest

from eland.ml import MLModel
from eland.ml.ltr import FeatureLogger, LTRModelConfig, QueryFeatureExtractor
from tests import (
    ES_IS_SERVERLESS,
    ES_TEST_CLIENT,
    ES_VERSION,
    NATIONAL_PARKS_INDEX_NAME,
)

try:
    from sklearn import datasets
    from sklearn.ensemble import RandomForestClassifier, RandomForestRegressor
    from sklearn.tree import DecisionTreeClassifier, DecisionTreeRegressor

    HAS_SKLEARN = True
except ImportError:
    HAS_SKLEARN = False

try:
    from xgboost import XGBClassifier, XGBRanker, XGBRegressor

    HAS_XGBOOST = True
except ImportError:
    HAS_XGBOOST = False

try:
    from lightgbm import LGBMClassifier, LGBMRegressor

    HAS_LIGHTGBM = True
except ImportError:
    HAS_LIGHTGBM = False


requires_sklearn = pytest.mark.skipif(
    not HAS_SKLEARN, reason="This test requires 'scikit-learn' package to run"
)
requires_xgboost = pytest.mark.skipif(
    not HAS_XGBOOST, reason="This test requires 'xgboost' package to run"
)
requires_no_ml_extras = pytest.mark.skipif(
    HAS_SKLEARN or HAS_XGBOOST,
    reason="This test requires 'scikit-learn' and 'xgboost' to not be installed",
)

requires_lightgbm = pytest.mark.skipif(
    not HAS_LIGHTGBM, reason="This test requires 'lightgbm' package to run."
)


def requires_elasticsearch_version(minimum_version: Tuple[int, int, int]):
    return pytest.mark.skipif(
        ES_VERSION < minimum_version,
        reason=f"This test requires Elasticsearch version {'.'.join(str(v) for v in minimum_version)} or later.",
    )


def skip_if_multiclass_classifition():
    if ES_VERSION < (7, 7):
        raise pytest.skip(
            "Skipped because multiclass classification "
            "isn't supported on Elasticsearch 7.6"
        )


def random_rows(data, size):
    return data[np.random.randint(data.shape[0], size=size), :]


def check_prediction_equality(es_model: MLModel, py_model, test_data):
    # Get some test results
    test_results = py_model.predict(np.asarray(test_data))
    es_results = es_model.predict(test_data)
    np.testing.assert_almost_equal(test_results, es_results, decimal=2)


def randomize_model_id(prefix, suffix_size=10):
    import random
    import string

    return f"{prefix}-{''.join(random.choices(string.ascii_lowercase, k=suffix_size))}"


class TestMLModel:
    @requires_no_ml_extras
    def test_import_ml_model_when_dependencies_are_not_available(self):
        from eland.ml import MLModel  # noqa: F401

    @requires_sklearn
    def test_unpack_and_raise_errors_in_ingest_simulate(self, mocker):
        # Train model
        training_data = datasets.make_classification(n_features=5)
        classifier = DecisionTreeClassifier()
        classifier.fit(training_data[0], training_data[1])

        # Serialise the models to Elasticsearch
        feature_names = ["f0", "f1", "f2", "f3", "f4"]
        model_id = "test_decision_tree_classifier"
        test_data = [[0.1, 0.2, 0.3, -0.5, 1.0], [1.6, 2.1, -10, 50, -1.0]]

        es_model = MLModel.import_model(
            ES_TEST_CLIENT,
            model_id,
            classifier,
            feature_names,
            es_if_exists="replace",
            es_compress_model_definition=True,
        )

        # Mock the ingest.simulate API to return an error within {'docs': [...]}
        mock = mocker.patch.object(ES_TEST_CLIENT.ingest, "simulate")
        mock.return_value = {
            "docs": [
                {
                    "error": {
                        "type": "x_content_parse_exception",
                        "reason": "[1:1052] [inference_model_definition] failed to parse field [trained_model]",
                    }
                }
            ]
        }

        with pytest.raises(RuntimeError) as err:
            es_model.predict(test_data)

        assert repr(err.value) == (
            'RuntimeError("Failed to run prediction for model ID '
            "'test_decision_tree_classifier'\", {'type': 'x_content_parse_exception', "
            "'reason': '[1:1052] [inference_model_definition] failed to parse "
            "field [trained_model]'})"
        )

    @requires_sklearn
    @pytest.mark.parametrize("compress_model_definition", [True, False])
    @pytest.mark.parametrize("multi_class", [True, False])
    def test_decision_tree_classifier(self, compress_model_definition, multi_class):
        # Train model
        training_data = (
            datasets.make_classification(
                n_features=7,
                n_classes=3,
                n_clusters_per_class=2,
                n_informative=6,
                n_redundant=1,
            )
            if multi_class
            else datasets.make_classification(n_features=7)
        )
        classifier = DecisionTreeClassifier()
        classifier.fit(training_data[0], training_data[1])

        # Serialise the models to Elasticsearch
        feature_names = ["f0", "f1", "f2", "f3", "f4", "f5", "f6"]
        model_id = "test_decision_tree_classifier"

        es_model = MLModel.import_model(
            ES_TEST_CLIENT,
            model_id,
            classifier,
            feature_names,
            es_if_exists="replace",
            es_compress_model_definition=compress_model_definition,
        )

        # Get some test results
        check_prediction_equality(
            es_model, classifier, random_rows(training_data[0], 20)
        )

        # Clean up
        es_model.delete_model()

    @requires_sklearn
    @pytest.mark.parametrize("compress_model_definition", [True, False])
    def test_decision_tree_regressor(self, compress_model_definition):
        # Train model
        training_data = datasets.make_regression(n_features=5)
        regressor = DecisionTreeRegressor()
        regressor.fit(training_data[0], training_data[1])

        # Serialise the models to Elasticsearch
        feature_names = ["f0", "f1", "f2", "f3", "f4"]
        model_id = "test_decision_tree_regressor"

        es_model = MLModel.import_model(
            ES_TEST_CLIENT,
            model_id,
            regressor,
            feature_names,
            es_if_exists="replace",
            es_compress_model_definition=compress_model_definition,
        )
        # Get some test results
        check_prediction_equality(
            es_model, regressor, random_rows(training_data[0], 20)
        )

        # Clean up
        es_model.delete_model()

    @requires_elasticsearch_version((8, 12))
    @requires_xgboost
    @pytest.mark.parametrize("compress_model_definition", [True, False])
    @pytest.mark.parametrize(
        "objective",
        ["rank:ndcg", "rank:map", "rank:pairwise"],
    )
    def test_learning_to_rank(self, objective, compress_model_definition):
        X, y = datasets.make_classification(
            n_features=3, n_informative=2, n_redundant=1
        )
        rng = np.random.default_rng()
        qid = rng.integers(0, 3, size=X.shape[0])

        # Sort the inputs based on query index
        sorted_idx = np.argsort(qid)
        X = X[sorted_idx, :]
        y = y[sorted_idx]
        qid = qid[sorted_idx]

        ranker = XGBRanker(objective=objective)
        ranker.fit(X, y, qid=qid)

        # Serialise the models to Elasticsearch
        model_id = randomize_model_id("test_learning_to_rank")
        ltr_model_config = LTRModelConfig(
            feature_extractors=[
                QueryFeatureExtractor(
                    feature_name="title_bm25",
                    query={"match": {"title": "{{query_string}}"}},
                ),
                QueryFeatureExtractor(
                    feature_name="description_bm25",
                    query={"match": {"description_bm25": "{{query_string}}"}},
                ),
                QueryFeatureExtractor(
                    feature_name="visitors",
                    query={
                        "script_score": {
                            "query": {"exists": {"field": "visitors"}},
                            "script": {"source": 'return doc["visitors"].value;'},
                        }
                    },
                ),
            ]
        )

        es_model = MLModel.import_ltr_model(
            ES_TEST_CLIENT,
            model_id,
            ranker,
            ltr_model_config,
            es_compress_model_definition=compress_model_definition,
        )

        # Verify the saved inference config contains the passed LTR config
        response = ES_TEST_CLIENT.ml.get_trained_models(model_id=model_id)
        assert response.meta.status == 200
        assert response.body["count"] == 1

        saved_trained_model_config = response.body["trained_model_configs"][0]

        assert "input" in saved_trained_model_config
        assert "field_names" in saved_trained_model_config["input"]

        if not ES_IS_SERVERLESS and ES_VERSION < (8, 15):
            assert len(saved_trained_model_config["input"]["field_names"]) == 3
        else:
            assert not len(saved_trained_model_config["input"]["field_names"])

        saved_inference_config = saved_trained_model_config["inference_config"]

        assert "learning_to_rank" in saved_inference_config
        assert "feature_extractors" in saved_inference_config["learning_to_rank"]
        saved_feature_extractors = saved_inference_config["learning_to_rank"][
            "feature_extractors"
        ]

        assert all(
            feature_extractor.to_dict() in saved_feature_extractors
            for feature_extractor in ltr_model_config.feature_extractors
        )

        # Execute search with rescoring
        search_result = ES_TEST_CLIENT.search(
            index=NATIONAL_PARKS_INDEX_NAME,
            query={"terms": {"_id": ["park_yosemite", "park_everglades"]}},
            rescore={
                "learning_to_rank": {
                    "model_id": model_id,
                    "params": {"query_string": "yosemite"},
                },
                "window_size": 2,
            },
        )

        # Assert that rescored search result match predition.
        doc_scores = [hit["_score"] for hit in search_result["hits"]["hits"]]

        feature_logger = FeatureLogger(
            ES_TEST_CLIENT, NATIONAL_PARKS_INDEX_NAME, ltr_model_config
        )
        expected_scores = sorted(
            [
                ranker.predict(np.asarray([doc_features]))[0]
                for _, doc_features in feature_logger.extract_features(
                    {"query_string": "yosemite"}, ["park_yosemite", "park_everglades"]
                ).items()
            ],
            reverse=True,
        )
        np.testing.assert_almost_equal(expected_scores, doc_scores, decimal=2)

        # Verify prediction is not supported for LTR
        try:
            es_model.predict([0])
        except NotImplementedError:
            pass

        # Clean up
        ES_TEST_CLIENT.cluster.health(
            index=".ml-*", wait_for_active_shards="all"
        )  # Added to prevent flakiness in the test
        es_model.delete_model()

    @requires_sklearn
    @pytest.mark.parametrize("compress_model_definition", [True, False])
    def test_random_forest_classifier(self, compress_model_definition):
        # Train model
        training_data = datasets.make_classification(n_features=5)
        classifier = RandomForestClassifier()
        classifier.fit(training_data[0], training_data[1])

        # Serialise the models to Elasticsearch
        feature_names = ["f0", "f1", "f2", "f3", "f4"]
        model_id = "test_random_forest_classifier"

        es_model = MLModel.import_model(
            ES_TEST_CLIENT,
            model_id,
            classifier,
            feature_names,
            es_if_exists="replace",
            es_compress_model_definition=compress_model_definition,
        )
        # Get some test results
        check_prediction_equality(
            es_model, classifier, random_rows(training_data[0], 20)
        )

        # Clean up

        es_model.delete_model()

    @requires_sklearn
    @pytest.mark.parametrize("compress_model_definition", [True, False])
    def test_random_forest_regressor(self, compress_model_definition):
        # Train model
        training_data = datasets.make_regression(n_features=5)
        regressor = RandomForestRegressor()
        regressor.fit(training_data[0], training_data[1])

        # Serialise the models to Elasticsearch
        feature_names = ["f0", "f1", "f2", "f3", "f4"]
        model_id = "test_random_forest_regressor"

        es_model = MLModel.import_model(
            ES_TEST_CLIENT,
            model_id,
            regressor,
            feature_names,
            es_if_exists="replace",
            es_compress_model_definition=compress_model_definition,
        )
        # Get some test results
        check_prediction_equality(
            es_model, regressor, random_rows(training_data[0], 20)
        )

        match = f"Trained machine learning model {model_id} already exists"
        with pytest.raises(ValueError, match=match):
            MLModel.import_model(
                ES_TEST_CLIENT,
                model_id,
                regressor,
                feature_names,
                es_if_exists="fail",
                es_compress_model_definition=compress_model_definition,
            )

        # Clean up
        es_model.delete_model()

    @requires_xgboost
    @pytest.mark.parametrize("compress_model_definition", [True, False])
    @pytest.mark.parametrize("multi_class", [True, False])
    def test_xgb_classifier(self, compress_model_definition, multi_class):
        # test both multiple and binary classification
        if multi_class:
            skip_if_multiclass_classifition()
            training_data = datasets.make_classification(
                n_features=5, n_classes=3, n_informative=3
            )
            classifier = XGBClassifier(
                booster="gbtree", objective="multi:softmax", use_label_encoder=False
            )
        else:
            training_data = datasets.make_classification(n_features=5)
            classifier = XGBClassifier(booster="gbtree", use_label_encoder=False)

        # Train model
        classifier.fit(training_data[0], training_data[1])

        # Serialise the models to Elasticsearch
        feature_names = ["f0", "f1", "f2", "f3", "f4"]
        model_id = "test_xgb_classifier"

        es_model = MLModel.import_model(
            ES_TEST_CLIENT,
            model_id,
            classifier,
            feature_names,
            es_if_exists="replace",
            es_compress_model_definition=compress_model_definition,
        )
        # Get some test results
        check_prediction_equality(
            es_model, classifier, random_rows(training_data[0], 20)
        )

        # Clean up
        es_model.delete_model()

    @requires_xgboost
    @pytest.mark.parametrize(
        "objective", ["multi:softmax", "multi:softprob", "binary:logistic"]
    )
    @pytest.mark.parametrize("booster", ["gbtree", "dart"])
    def test_xgb_classifier_objectives_and_booster(self, objective, booster):
        # test both multiple and binary classification
        if objective.startswith("multi"):
            skip_if_multiclass_classifition()
            training_data = datasets.make_classification(
                n_features=5, n_classes=3, n_informative=3
            )
            classifier = XGBClassifier(
                booster=booster, objective=objective, use_label_encoder=False
            )
        else:
            training_data = datasets.make_classification(n_features=5)
            classifier = XGBClassifier(
                booster=booster, objective=objective, use_label_encoder=False
            )

        # Train model
        classifier.fit(training_data[0], training_data[1])

        # Serialise the models to Elasticsearch
        feature_names = ["feature0", "feature1", "feature2", "feature3", "feature4"]
        model_id = "test_xgb_classifier"

        es_model = MLModel.import_model(
            ES_TEST_CLIENT, model_id, classifier, feature_names, es_if_exists="replace"
        )
        # Get some test results
        check_prediction_equality(
            es_model, classifier, random_rows(training_data[0], 20)
        )

        # Clean up
        es_model.delete_model()

    @requires_xgboost
    @pytest.mark.parametrize("compress_model_definition", [True, False])
    @pytest.mark.parametrize(
        "objective",
        ["rank:ndcg", "rank:map", "rank:pairwise"],
    )
    def test_xgb_ranker(self, compress_model_definition, objective):
        X, y = datasets.make_classification(n_features=5)
        rng = np.random.default_rng()
        qid = rng.integers(0, 3, size=X.shape[0])

        # Sort the inputs based on query index
        sorted_idx = np.argsort(qid)
        X = X[sorted_idx, :]
        y = y[sorted_idx]
        qid = qid[sorted_idx]

        ranker = XGBRanker(objective=objective)
        ranker.fit(X, y, qid=qid)

        # Serialise the models to Elasticsearch
        feature_names = ["f0", "f1", "f2", "f3", "f4"]
        model_id = "test_xgb_ranker"

        es_model = MLModel.import_model(
            ES_TEST_CLIENT,
            model_id,
            ranker,
            feature_names,
            es_if_exists="replace",
            es_compress_model_definition=compress_model_definition,
        )

        # Get some test results
        check_prediction_equality(es_model, ranker, random_rows(X, 20))

        # Clean up
        es_model.delete_model()

    @requires_xgboost
    @pytest.mark.parametrize("compress_model_definition", [True, False])
    @pytest.mark.parametrize(
        "objective",
        [
            "reg:squarederror",
            "reg:squaredlogerror",
            "reg:linear",
            "reg:logistic",
            "reg:pseudohubererror",
        ],
    )
    @pytest.mark.parametrize("booster", ["gbtree", "dart"])
    def test_xgb_regressor(self, compress_model_definition, objective, booster):
        # Train model
        training_data = datasets.make_regression(n_features=5)
        regressor = XGBRegressor(objective=objective, booster=booster)
        regressor.fit(
            training_data[0],
            np.exp(training_data[1] - np.max(training_data[1]))
            / sum(np.exp(training_data[1])),
        )

        # Serialise the models to Elasticsearch
        feature_names = ["f0", "f1", "f2", "f3", "f4"]
        model_id = "test_xgb_regressor"

        es_model = MLModel.import_model(
            ES_TEST_CLIENT,
            model_id,
            regressor,
            feature_names,
            es_if_exists="replace",
            es_compress_model_definition=compress_model_definition,
        )
        # Get some test results
        check_prediction_equality(
            es_model, regressor, random_rows(training_data[0], 20)
        )

        # Clean up
        es_model.delete_model()

    @requires_xgboost
    def test_predict_single_feature_vector(self):
        # Train model
        training_data = datasets.make_regression(n_features=1)
        regressor = XGBRegressor()
        regressor.fit(training_data[0], training_data[1])

        # Get some test results
        test_data = [[0.1]]
        test_results = regressor.predict(np.asarray(test_data))

        # Serialise the models to Elasticsearch
        feature_names = ["f0"]
        model_id = "test_xgb_regressor"

        es_model = MLModel.import_model(
            ES_TEST_CLIENT, model_id, regressor, feature_names, es_if_exists="replace"
        )

        # Single feature
        es_results = es_model.predict(test_data[0])

        np.testing.assert_almost_equal(test_results, es_results, decimal=2)

        # Clean up
        es_model.delete_model()

    @requires_lightgbm
    @pytest.mark.parametrize("compress_model_definition", [True, False])
    @pytest.mark.parametrize(
        "objective",
        ["regression", "regression_l1", "huber", "fair", "quantile", "mape"],
    )
    @pytest.mark.parametrize("booster", ["gbdt", "rf", "dart", "goss"])
    def test_lgbm_regressor(self, compress_model_definition, objective, booster):
        # Train model
        training_data = datasets.make_regression(n_features=5)
        if booster == "rf":
            regressor = LGBMRegressor(
                boosting_type=booster,
                objective=objective,
                bagging_fraction=0.5,
                bagging_freq=3,
            )
        else:
            regressor = LGBMRegressor(boosting_type=booster, objective=objective)
        regressor.fit(training_data[0], training_data[1])

        # Serialise the models to Elasticsearch
        feature_names = ["Column_0", "Column_1", "Column_2", "Column_3", "Column_4"]
        model_id = "test_lgbm_regressor"

        es_model = MLModel.import_model(
            ES_TEST_CLIENT,
            model_id,
            regressor,
            feature_names,
            es_if_exists="replace",
            es_compress_model_definition=compress_model_definition,
        )
        # Get some test results
        check_prediction_equality(
            es_model, regressor, random_rows(training_data[0], 20)
        )

        # Clean up
        es_model.delete_model()

    @requires_lightgbm
    @pytest.mark.parametrize("compress_model_definition", [True, False])
    @pytest.mark.parametrize("objective", ["binary", "multiclass", "multiclassova"])
    @pytest.mark.parametrize("booster", ["gbdt", "dart", "goss"])
    def test_lgbm_classifier_objectives_and_booster(
        self, compress_model_definition, objective, booster
    ):
        # test both multiple and binary classification
        if objective.startswith("multi"):
            skip_if_multiclass_classifition()
            training_data = datasets.make_classification(
                n_features=5, n_classes=3, n_informative=3
            )
            classifier = LGBMClassifier(boosting_type=booster, objective=objective)
        else:
            training_data = datasets.make_classification(n_features=5)
            classifier = LGBMClassifier(boosting_type=booster, objective=objective)

        # Train model
        classifier.fit(training_data[0], training_data[1])

        # Serialise the models to Elasticsearch
        feature_names = ["Column_0", "Column_1", "Column_2", "Column_3", "Column_4"]
        model_id = "test_lgbm_classifier"

        es_model = MLModel.import_model(
            ES_TEST_CLIENT,
            model_id,
            classifier,
            feature_names,
            es_if_exists="replace",
            es_compress_model_definition=compress_model_definition,
        )

        check_prediction_equality(
            es_model, classifier, random_rows(training_data[0], 20)
        )

        # Clean up
<<<<<<< HEAD
        es_model.delete_model()

    @requires_sklearn
    @requires_shap
    def test_export_regressor(self, regression_model_id):
        ed_flights = ed.DataFrame(ES_TEST_CLIENT, FLIGHTS_SMALL_INDEX_NAME).head(10)
        types = dict(ed_flights.dtypes)
        X = ed_flights.to_pandas().astype(types)

        model = MLModel(es_client=ES_TEST_CLIENT, model_id=regression_model_id)
        pipeline = model.export_model()
        pipeline.fit(X)

        predictions_sklearn = pipeline.predict(
            X, feature_names_in=pipeline["preprocessor"].get_feature_names_out()
        )
        response = ES_TEST_CLIENT.ml.infer_trained_model(
            model_id=regression_model_id,
            docs=X[list(pipeline["es_model"].input_field_names)].to_dict("records"),
        )
        predictions_es = np.array(
            list(
                map(
                    itemgetter("FlightDelayMin_prediction"),
                    response.body["inference_results"],
                )
            )
        )
        np.testing.assert_array_almost_equal(predictions_sklearn, predictions_es)

        import pandas as pd

        X_transformed = pipeline["preprocessor"].transform(X=X)
        X_transformed = pd.DataFrame(
            X_transformed, columns=pipeline["preprocessor"].get_feature_names_out()
        )
        explainer = shap.TreeExplainer(pipeline["es_model"])
        shap_values = explainer.shap_values(
            X_transformed[pipeline["es_model"].feature_names_in_]
        )
        np.testing.assert_array_almost_equal(
            predictions_sklearn, shap_values.sum(axis=1) + explainer.expected_value
        )

    @requires_sklearn
    def test_export_classification(self, classification_model_id):
        ed_flights = ed.DataFrame(ES_TEST_CLIENT, FLIGHTS_SMALL_INDEX_NAME).head(10)
        X = ed.eland_to_pandas(ed_flights)

        model = MLModel(es_client=ES_TEST_CLIENT, model_id=classification_model_id)
        pipeline = model.export_model()
        pipeline.fit(X)

        predictions_sklearn = pipeline.predict(
            X, feature_names_in=pipeline["preprocessor"].get_feature_names_out()
        )
        prediction_proba_sklearn = pipeline.predict_proba(
            X, feature_names_in=pipeline["preprocessor"].get_feature_names_out()
        ).max(axis=1)

        response = ES_TEST_CLIENT.ml.infer_trained_model(
            model_id=classification_model_id,
            docs=X[list(pipeline["es_model"].input_field_names)].to_dict("records"),
        )
        predictions_es = np.array(
            list(
                map(
                    lambda x: str(int(x["Cancelled_prediction"])),
                    response.body["inference_results"],
                )
            )
        )
        prediction_proba_es = np.array(
            list(
                map(
                    itemgetter("prediction_probability"),
                    response.body["inference_results"],
                )
            )
        )
        np.testing.assert_array_almost_equal(
            prediction_proba_sklearn, prediction_proba_es
        )
        np.testing.assert_array_equal(predictions_sklearn, predictions_es)

        import pandas as pd

        X_transformed = pipeline["preprocessor"].transform(X=X)
        X_transformed = pd.DataFrame(
            X_transformed, columns=pipeline["preprocessor"].get_feature_names_out()
        )
        explainer = shap.TreeExplainer(pipeline["es_model"])
        shap_values = explainer.shap_values(
            X_transformed[pipeline["es_model"].feature_names_in_]
        )
        log_odds = shap_values.sum(axis=1) + explainer.expected_value
        prediction_proba_shap = 1 / (1 + np.exp(-log_odds))
        # use probability of the predicted class
        prediction_proba_shap[prediction_proba_shap < 0.5] = (
            1 - prediction_proba_shap[prediction_proba_shap < 0.5]
        )
        np.testing.assert_array_almost_equal(
            prediction_proba_sklearn, prediction_proba_shap
        )

    @requires_xgboost
    @requires_sklearn
    @pytest.mark.parametrize("objective", ["binary:logistic", "reg:squarederror"])
    def test_xgb_import_export(self, objective):
        booster = "gbtree"

        if objective.startswith("binary:"):
            training_data = datasets.make_classification(n_features=5)
            xgb_model = XGBClassifier(
                booster=booster, objective=objective, use_label_encoder=False
            )
        else:
            training_data = datasets.make_regression(n_features=5)
            xgb_model = XGBRegressor(
                booster=booster, objective=objective, use_label_encoder=False
            )

        # Train model
        xgb_model.fit(training_data[0], training_data[1])

        # Serialise the models to Elasticsearch
        feature_names = ["feature0", "feature1", "feature2", "feature3", "feature4"]
        model_id = "test_xgb_model"

        es_model = MLModel.import_model(
            ES_TEST_CLIENT, model_id, xgb_model, feature_names, es_if_exists="replace"
        )

        # Export suppose to fail
        with pytest.raises(ValueError) as ex:
            es_model.export_model()
        assert ex.match("Error initializing sklearn classifier.")

        # Clean up
        es_model.delete_model()

    @requires_lightgbm
    @pytest.mark.parametrize("objective", ["regression", "binary"])
    def test_lgbm_import_export(self, objective):
        booster = "gbdt"
        if objective == "binary":
            training_data = datasets.make_classification(n_features=5)
            lgbm_model = LGBMClassifier(boosting_type=booster, objective=objective)
        else:
            training_data = datasets.make_regression(n_features=5)
            lgbm_model = LGBMRegressor(boosting_type=booster, objective=objective)

        # Train model
        lgbm_model.fit(training_data[0], training_data[1])

        # Serialise the models to Elasticsearch
        feature_names = ["feature0", "feature1", "feature2", "feature3", "feature4"]
        model_id = "test_lgbm_model"

        es_model = MLModel.import_model(
            ES_TEST_CLIENT, model_id, lgbm_model, feature_names, es_if_exists="replace"
        )

        # Export suppose to fail
        with pytest.raises(ValueError) as ex:
            es_model.export_model()
        assert ex.match("Error initializing sklearn classifier.")

        # Clean up
=======
>>>>>>> 77589b26
        es_model.delete_model()<|MERGE_RESOLUTION|>--- conflicted
+++ resolved
@@ -680,176 +680,4 @@
         )
 
         # Clean up
-<<<<<<< HEAD
-        es_model.delete_model()
-
-    @requires_sklearn
-    @requires_shap
-    def test_export_regressor(self, regression_model_id):
-        ed_flights = ed.DataFrame(ES_TEST_CLIENT, FLIGHTS_SMALL_INDEX_NAME).head(10)
-        types = dict(ed_flights.dtypes)
-        X = ed_flights.to_pandas().astype(types)
-
-        model = MLModel(es_client=ES_TEST_CLIENT, model_id=regression_model_id)
-        pipeline = model.export_model()
-        pipeline.fit(X)
-
-        predictions_sklearn = pipeline.predict(
-            X, feature_names_in=pipeline["preprocessor"].get_feature_names_out()
-        )
-        response = ES_TEST_CLIENT.ml.infer_trained_model(
-            model_id=regression_model_id,
-            docs=X[list(pipeline["es_model"].input_field_names)].to_dict("records"),
-        )
-        predictions_es = np.array(
-            list(
-                map(
-                    itemgetter("FlightDelayMin_prediction"),
-                    response.body["inference_results"],
-                )
-            )
-        )
-        np.testing.assert_array_almost_equal(predictions_sklearn, predictions_es)
-
-        import pandas as pd
-
-        X_transformed = pipeline["preprocessor"].transform(X=X)
-        X_transformed = pd.DataFrame(
-            X_transformed, columns=pipeline["preprocessor"].get_feature_names_out()
-        )
-        explainer = shap.TreeExplainer(pipeline["es_model"])
-        shap_values = explainer.shap_values(
-            X_transformed[pipeline["es_model"].feature_names_in_]
-        )
-        np.testing.assert_array_almost_equal(
-            predictions_sklearn, shap_values.sum(axis=1) + explainer.expected_value
-        )
-
-    @requires_sklearn
-    def test_export_classification(self, classification_model_id):
-        ed_flights = ed.DataFrame(ES_TEST_CLIENT, FLIGHTS_SMALL_INDEX_NAME).head(10)
-        X = ed.eland_to_pandas(ed_flights)
-
-        model = MLModel(es_client=ES_TEST_CLIENT, model_id=classification_model_id)
-        pipeline = model.export_model()
-        pipeline.fit(X)
-
-        predictions_sklearn = pipeline.predict(
-            X, feature_names_in=pipeline["preprocessor"].get_feature_names_out()
-        )
-        prediction_proba_sklearn = pipeline.predict_proba(
-            X, feature_names_in=pipeline["preprocessor"].get_feature_names_out()
-        ).max(axis=1)
-
-        response = ES_TEST_CLIENT.ml.infer_trained_model(
-            model_id=classification_model_id,
-            docs=X[list(pipeline["es_model"].input_field_names)].to_dict("records"),
-        )
-        predictions_es = np.array(
-            list(
-                map(
-                    lambda x: str(int(x["Cancelled_prediction"])),
-                    response.body["inference_results"],
-                )
-            )
-        )
-        prediction_proba_es = np.array(
-            list(
-                map(
-                    itemgetter("prediction_probability"),
-                    response.body["inference_results"],
-                )
-            )
-        )
-        np.testing.assert_array_almost_equal(
-            prediction_proba_sklearn, prediction_proba_es
-        )
-        np.testing.assert_array_equal(predictions_sklearn, predictions_es)
-
-        import pandas as pd
-
-        X_transformed = pipeline["preprocessor"].transform(X=X)
-        X_transformed = pd.DataFrame(
-            X_transformed, columns=pipeline["preprocessor"].get_feature_names_out()
-        )
-        explainer = shap.TreeExplainer(pipeline["es_model"])
-        shap_values = explainer.shap_values(
-            X_transformed[pipeline["es_model"].feature_names_in_]
-        )
-        log_odds = shap_values.sum(axis=1) + explainer.expected_value
-        prediction_proba_shap = 1 / (1 + np.exp(-log_odds))
-        # use probability of the predicted class
-        prediction_proba_shap[prediction_proba_shap < 0.5] = (
-            1 - prediction_proba_shap[prediction_proba_shap < 0.5]
-        )
-        np.testing.assert_array_almost_equal(
-            prediction_proba_sklearn, prediction_proba_shap
-        )
-
-    @requires_xgboost
-    @requires_sklearn
-    @pytest.mark.parametrize("objective", ["binary:logistic", "reg:squarederror"])
-    def test_xgb_import_export(self, objective):
-        booster = "gbtree"
-
-        if objective.startswith("binary:"):
-            training_data = datasets.make_classification(n_features=5)
-            xgb_model = XGBClassifier(
-                booster=booster, objective=objective, use_label_encoder=False
-            )
-        else:
-            training_data = datasets.make_regression(n_features=5)
-            xgb_model = XGBRegressor(
-                booster=booster, objective=objective, use_label_encoder=False
-            )
-
-        # Train model
-        xgb_model.fit(training_data[0], training_data[1])
-
-        # Serialise the models to Elasticsearch
-        feature_names = ["feature0", "feature1", "feature2", "feature3", "feature4"]
-        model_id = "test_xgb_model"
-
-        es_model = MLModel.import_model(
-            ES_TEST_CLIENT, model_id, xgb_model, feature_names, es_if_exists="replace"
-        )
-
-        # Export suppose to fail
-        with pytest.raises(ValueError) as ex:
-            es_model.export_model()
-        assert ex.match("Error initializing sklearn classifier.")
-
-        # Clean up
-        es_model.delete_model()
-
-    @requires_lightgbm
-    @pytest.mark.parametrize("objective", ["regression", "binary"])
-    def test_lgbm_import_export(self, objective):
-        booster = "gbdt"
-        if objective == "binary":
-            training_data = datasets.make_classification(n_features=5)
-            lgbm_model = LGBMClassifier(boosting_type=booster, objective=objective)
-        else:
-            training_data = datasets.make_regression(n_features=5)
-            lgbm_model = LGBMRegressor(boosting_type=booster, objective=objective)
-
-        # Train model
-        lgbm_model.fit(training_data[0], training_data[1])
-
-        # Serialise the models to Elasticsearch
-        feature_names = ["feature0", "feature1", "feature2", "feature3", "feature4"]
-        model_id = "test_lgbm_model"
-
-        es_model = MLModel.import_model(
-            ES_TEST_CLIENT, model_id, lgbm_model, feature_names, es_if_exists="replace"
-        )
-
-        # Export suppose to fail
-        with pytest.raises(ValueError) as ex:
-            es_model.export_model()
-        assert ex.match("Error initializing sklearn classifier.")
-
-        # Clean up
-=======
->>>>>>> 77589b26
         es_model.delete_model()